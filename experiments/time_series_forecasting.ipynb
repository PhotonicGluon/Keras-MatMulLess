{
 "cells": [
  {
   "cell_type": "markdown",
   "metadata": {},
   "source": [
    "# Time Series Forecasting"
   ]
  },
  {
   "cell_type": "markdown",
   "metadata": {},
   "source": [
    "## Setup"
   ]
  },
  {
   "cell_type": "code",
   "execution_count": 1,
   "metadata": {},
   "outputs": [
    {
     "name": "stderr",
     "output_type": "stream",
     "text": [
<<<<<<< HEAD
      "2024-06-24 05:28:44.439510: I external/local_tsl/tsl/cuda/cudart_stub.cc:32] Could not find cuda drivers on your machine, GPU will not be used.\n",
      "2024-06-24 05:28:44.441721: I external/local_tsl/tsl/cuda/cudart_stub.cc:32] Could not find cuda drivers on your machine, GPU will not be used.\n",
      "2024-06-24 05:28:44.472200: I tensorflow/core/platform/cpu_feature_guard.cc:210] This TensorFlow binary is optimized to use available CPU instructions in performance-critical operations.\n",
      "To enable the following instructions: AVX2 FMA, in other operations, rebuild TensorFlow with the appropriate compiler flags.\n",
      "2024-06-24 05:28:45.246943: W tensorflow/compiler/tf2tensorrt/utils/py_utils.cc:38] TF-TRT Warning: Could not find TensorRT\n"
=======
      "2024-06-24 05:09:36.844721: I external/local_tsl/tsl/cuda/cudart_stub.cc:32] Could not find cuda drivers on your machine, GPU will not be used.\n",
      "2024-06-24 05:09:36.846937: I external/local_tsl/tsl/cuda/cudart_stub.cc:32] Could not find cuda drivers on your machine, GPU will not be used.\n",
      "2024-06-24 05:09:36.879704: I tensorflow/core/platform/cpu_feature_guard.cc:210] This TensorFlow binary is optimized to use available CPU instructions in performance-critical operations.\n",
      "To enable the following instructions: AVX2 FMA, in other operations, rebuild TensorFlow with the appropriate compiler flags.\n",
      "2024-06-24 05:09:37.671196: W tensorflow/compiler/tf2tensorrt/utils/py_utils.cc:38] TF-TRT Warning: Could not find TensorRT\n"
>>>>>>> 743a5e13
     ]
    }
   ],
   "source": [
    "import pandas as pd\n",
    "import keras\n",
    "\n",
    "import matplotlib.pyplot as plt\n",
    "import seaborn as sns"
   ]
  },
  {
   "cell_type": "markdown",
   "metadata": {},
   "source": [
    "## Climate Data Time Series"
   ]
  },
  {
   "cell_type": "code",
   "execution_count": 2,
   "metadata": {},
   "outputs": [],
   "source": [
    "uri = \"https://storage.googleapis.com/tensorflow/tf-keras-datasets/jena_climate_2009_2016.csv.zip\"\n",
    "zip_path = keras.utils.get_file(origin=uri, fname=\"jena_climate_2009_2016.csv.zip\")"
   ]
  },
  {
   "cell_type": "code",
   "execution_count": 3,
   "metadata": {},
   "outputs": [],
   "source": [
    "from zipfile import ZipFile\n",
    "\n",
    "zip_file = ZipFile(zip_path)\n",
    "zip_file.extractall(path=\"data/\")\n",
    "csv_path = \"data/jena_climate_2009_2016.csv\"\n",
    "\n",
    "df = pd.read_csv(csv_path, usecols=[\"T (degC)\"])"
   ]
  },
  {
   "cell_type": "code",
   "execution_count": 4,
   "metadata": {},
   "outputs": [
    {
     "data": {
      "text/html": [
       "<div>\n",
       "<style scoped>\n",
       "    .dataframe tbody tr th:only-of-type {\n",
       "        vertical-align: middle;\n",
       "    }\n",
       "\n",
       "    .dataframe tbody tr th {\n",
       "        vertical-align: top;\n",
       "    }\n",
       "\n",
       "    .dataframe thead th {\n",
       "        text-align: right;\n",
       "    }\n",
       "</style>\n",
       "<table border=\"1\" class=\"dataframe\">\n",
       "  <thead>\n",
       "    <tr style=\"text-align: right;\">\n",
       "      <th></th>\n",
       "      <th>T (degC)</th>\n",
       "    </tr>\n",
       "  </thead>\n",
       "  <tbody>\n",
       "    <tr>\n",
       "      <th>0</th>\n",
       "      <td>-8.02</td>\n",
       "    </tr>\n",
       "    <tr>\n",
       "      <th>1</th>\n",
       "      <td>-8.41</td>\n",
       "    </tr>\n",
       "    <tr>\n",
       "      <th>2</th>\n",
       "      <td>-8.51</td>\n",
       "    </tr>\n",
       "    <tr>\n",
       "      <th>3</th>\n",
       "      <td>-8.31</td>\n",
       "    </tr>\n",
       "    <tr>\n",
       "      <th>4</th>\n",
       "      <td>-8.27</td>\n",
       "    </tr>\n",
       "    <tr>\n",
       "      <th>...</th>\n",
       "      <td>...</td>\n",
       "    </tr>\n",
       "    <tr>\n",
       "      <th>420546</th>\n",
       "      <td>-4.05</td>\n",
       "    </tr>\n",
       "    <tr>\n",
       "      <th>420547</th>\n",
       "      <td>-3.35</td>\n",
       "    </tr>\n",
       "    <tr>\n",
       "      <th>420548</th>\n",
       "      <td>-3.16</td>\n",
       "    </tr>\n",
       "    <tr>\n",
       "      <th>420549</th>\n",
       "      <td>-4.23</td>\n",
       "    </tr>\n",
       "    <tr>\n",
       "      <th>420550</th>\n",
       "      <td>-4.82</td>\n",
       "    </tr>\n",
       "  </tbody>\n",
       "</table>\n",
       "<p>420551 rows × 1 columns</p>\n",
       "</div>"
      ],
      "text/plain": [
       "        T (degC)\n",
       "0          -8.02\n",
       "1          -8.41\n",
       "2          -8.51\n",
       "3          -8.31\n",
       "4          -8.27\n",
       "...          ...\n",
       "420546     -4.05\n",
       "420547     -3.35\n",
       "420548     -3.16\n",
       "420549     -4.23\n",
       "420550     -4.82\n",
       "\n",
       "[420551 rows x 1 columns]"
      ]
     },
     "execution_count": 4,
     "metadata": {},
     "output_type": "execute_result"
    }
   ],
   "source": [
    "df"
   ]
  },
  {
   "cell_type": "markdown",
   "metadata": {},
   "source": [
    "## Raw Data Visualization"
   ]
  },
  {
   "cell_type": "code",
   "execution_count": 5,
   "metadata": {},
   "outputs": [],
   "source": [
    "# sns.lineplot(df)"
   ]
  },
  {
   "cell_type": "markdown",
   "metadata": {},
   "source": [
    "## Data Preprocessing"
   ]
  },
  {
   "cell_type": "markdown",
   "metadata": {},
   "source": [
    "Observation is recorded every 10 mins, that means 6 times per hour. We will resample one point per hour since no drastic change is expected within 60 minutes."
   ]
  },
  {
   "cell_type": "code",
   "execution_count": 6,
   "metadata": {},
   "outputs": [],
   "source": [
    "NUM_OBSERVATIONS = 2400"
   ]
  },
  {
   "cell_type": "code",
   "execution_count": 7,
   "metadata": {},
   "outputs": [
    {
     "data": {
      "text/html": [
       "<div>\n",
       "<style scoped>\n",
       "    .dataframe tbody tr th:only-of-type {\n",
       "        vertical-align: middle;\n",
       "    }\n",
       "\n",
       "    .dataframe tbody tr th {\n",
       "        vertical-align: top;\n",
       "    }\n",
       "\n",
       "    .dataframe thead th {\n",
       "        text-align: right;\n",
       "    }\n",
       "</style>\n",
       "<table border=\"1\" class=\"dataframe\">\n",
       "  <thead>\n",
       "    <tr style=\"text-align: right;\">\n",
       "      <th></th>\n",
       "      <th>T (degC)</th>\n",
       "    </tr>\n",
       "  </thead>\n",
       "  <tbody>\n",
       "    <tr>\n",
       "      <th>0</th>\n",
       "      <td>13.49</td>\n",
       "    </tr>\n",
       "    <tr>\n",
       "      <th>1</th>\n",
       "      <td>13.20</td>\n",
       "    </tr>\n",
       "    <tr>\n",
       "      <th>2</th>\n",
       "      <td>12.91</td>\n",
       "    </tr>\n",
       "    <tr>\n",
       "      <th>3</th>\n",
       "      <td>13.02</td>\n",
       "    </tr>\n",
       "    <tr>\n",
       "      <th>4</th>\n",
       "      <td>12.93</td>\n",
       "    </tr>\n",
       "    <tr>\n",
       "      <th>...</th>\n",
       "      <td>...</td>\n",
       "    </tr>\n",
       "    <tr>\n",
       "      <th>2395</th>\n",
       "      <td>-0.98</td>\n",
       "    </tr>\n",
       "    <tr>\n",
       "      <th>2396</th>\n",
       "      <td>-1.40</td>\n",
       "    </tr>\n",
       "    <tr>\n",
       "      <th>2397</th>\n",
       "      <td>-2.75</td>\n",
       "    </tr>\n",
       "    <tr>\n",
       "      <th>2398</th>\n",
       "      <td>-2.89</td>\n",
       "    </tr>\n",
       "    <tr>\n",
       "      <th>2399</th>\n",
       "      <td>-3.93</td>\n",
       "    </tr>\n",
       "  </tbody>\n",
       "</table>\n",
       "<p>2400 rows × 1 columns</p>\n",
       "</div>"
      ],
      "text/plain": [
       "      T (degC)\n",
       "0        13.49\n",
       "1        13.20\n",
       "2        12.91\n",
       "3        13.02\n",
       "4        12.93\n",
       "...        ...\n",
       "2395     -0.98\n",
       "2396     -1.40\n",
       "2397     -2.75\n",
       "2398     -2.89\n",
       "2399     -3.93\n",
       "\n",
       "[2400 rows x 1 columns]"
      ]
     },
     "execution_count": 7,
     "metadata": {},
     "output_type": "execute_result"
    }
   ],
   "source": [
    "smaller_df = df.iloc[-NUM_OBSERVATIONS * 6::6, :].reset_index(drop=True)\n",
    "smaller_df"
   ]
  },
  {
   "cell_type": "code",
   "execution_count": 8,
   "metadata": {},
   "outputs": [],
   "source": [
    "# sns.lineplot(smaller_df)"
   ]
  },
  {
   "cell_type": "markdown",
   "metadata": {},
   "source": [
    "Since every feature has values with varying ranges, we do normalization to confine feature values to a range of $[0, 1]$ before training a neural network. We do this by subtracting the mean and dividing by the standard deviation of each feature."
   ]
  },
  {
   "cell_type": "code",
   "execution_count": 9,
   "metadata": {},
   "outputs": [],
   "source": [
    "def normalize(data):\n",
    "    data_mean = data.mean(axis=0)\n",
    "    data_std = data.std(axis=0)\n",
    "    return (data - data_mean) / data_std"
   ]
  },
  {
   "cell_type": "code",
   "execution_count": 10,
   "metadata": {},
   "outputs": [
    {
     "data": {
      "text/html": [
       "<div>\n",
       "<style scoped>\n",
       "    .dataframe tbody tr th:only-of-type {\n",
       "        vertical-align: middle;\n",
       "    }\n",
       "\n",
       "    .dataframe tbody tr th {\n",
       "        vertical-align: top;\n",
       "    }\n",
       "\n",
       "    .dataframe thead th {\n",
       "        text-align: right;\n",
       "    }\n",
       "</style>\n",
       "<table border=\"1\" class=\"dataframe\">\n",
       "  <thead>\n",
       "    <tr style=\"text-align: right;\">\n",
       "      <th></th>\n",
       "      <th>T (degC)</th>\n",
       "    </tr>\n",
       "  </thead>\n",
       "  <tbody>\n",
       "    <tr>\n",
       "      <th>0</th>\n",
       "      <td>1.361937</td>\n",
       "    </tr>\n",
       "    <tr>\n",
       "      <th>1</th>\n",
       "      <td>1.310577</td>\n",
       "    </tr>\n",
       "    <tr>\n",
       "      <th>2</th>\n",
       "      <td>1.259218</td>\n",
       "    </tr>\n",
       "    <tr>\n",
       "      <th>3</th>\n",
       "      <td>1.278699</td>\n",
       "    </tr>\n",
       "    <tr>\n",
       "      <th>4</th>\n",
       "      <td>1.262760</td>\n",
       "    </tr>\n",
       "    <tr>\n",
       "      <th>...</th>\n",
       "      <td>...</td>\n",
       "    </tr>\n",
       "    <tr>\n",
       "      <th>2395</th>\n",
       "      <td>-1.200720</td>\n",
       "    </tr>\n",
       "    <tr>\n",
       "      <th>2396</th>\n",
       "      <td>-1.275102</td>\n",
       "    </tr>\n",
       "    <tr>\n",
       "      <th>2397</th>\n",
       "      <td>-1.514189</td>\n",
       "    </tr>\n",
       "    <tr>\n",
       "      <th>2398</th>\n",
       "      <td>-1.538983</td>\n",
       "    </tr>\n",
       "    <tr>\n",
       "      <th>2399</th>\n",
       "      <td>-1.723169</td>\n",
       "    </tr>\n",
       "  </tbody>\n",
       "</table>\n",
       "<p>2400 rows × 1 columns</p>\n",
       "</div>"
      ],
      "text/plain": [
       "      T (degC)\n",
       "0     1.361937\n",
       "1     1.310577\n",
       "2     1.259218\n",
       "3     1.278699\n",
       "4     1.262760\n",
       "...        ...\n",
       "2395 -1.200720\n",
       "2396 -1.275102\n",
       "2397 -1.514189\n",
       "2398 -1.538983\n",
       "2399 -1.723169\n",
       "\n",
       "[2400 rows x 1 columns]"
      ]
     },
     "execution_count": 10,
     "metadata": {},
     "output_type": "execute_result"
    }
   ],
   "source": [
    "normalized_df = normalize(smaller_df)\n",
    "normalized_df"
   ]
  },
  {
   "cell_type": "code",
   "execution_count": 11,
   "metadata": {},
   "outputs": [],
   "source": [
    "# sns.lineplot(normalized_df)"
   ]
  },
  {
   "cell_type": "markdown",
   "metadata": {},
   "source": [
    "The goal of the model will be to predict the temperature at the same time of the next day (i.e., 24 time steps in the future) given the past 5 days of data (i.e. 120 time steps)."
   ]
  },
  {
   "cell_type": "code",
   "execution_count": 12,
   "metadata": {},
   "outputs": [],
   "source": [
    "FUTURE = 24\n",
    "PAST = 120"
   ]
  },
  {
   "cell_type": "code",
   "execution_count": 13,
   "metadata": {},
   "outputs": [],
   "source": [
    "import numpy as np\n",
    "\n",
    "X = np.zeros((NUM_OBSERVATIONS - FUTURE - PAST, PAST))\n",
    "for i in range(NUM_OBSERVATIONS - FUTURE - PAST):\n",
    "    X[i, :] = np.array(normalized_df.iloc[i:i + PAST]).squeeze()\n",
    "X = X.reshape(-1, PAST, 1)\n",
    "\n",
    "y = np.array(normalized_df.iloc[PAST+FUTURE:]).squeeze()"
   ]
  },
  {
   "cell_type": "markdown",
   "metadata": {},
   "source": [
    "Leave the last few entries for validation, and use the rest for training."
   ]
  },
  {
   "cell_type": "code",
   "execution_count": 14,
   "metadata": {},
   "outputs": [],
   "source": [
    "VAL_SPLIT = 0.1\n",
    "train_count = int(len(X) * (1 - VAL_SPLIT))\n",
    "\n",
    "X_train = X[:train_count]\n",
    "X_val = X[train_count:]\n",
    "\n",
    "y_train = y[:train_count]\n",
    "y_val = y[train_count:]"
   ]
  },
  {
   "cell_type": "code",
   "execution_count": 15,
   "metadata": {},
   "outputs": [
    {
     "name": "stdout",
     "output_type": "stream",
     "text": [
      "(2030, 120, 1)\n",
      "(226, 120, 1)\n",
      "\n",
      "(2030,)\n",
      "(226,)\n"
     ]
    }
   ],
   "source": [
    "print(X_train.shape)\n",
    "print(X_val.shape)\n",
    "print()\n",
    "print(y_train.shape)\n",
    "print(y_val.shape)"
   ]
  },
  {
   "cell_type": "markdown",
   "metadata": {},
   "source": [
    "## Standard LSTM Model"
   ]
  },
  {
   "cell_type": "markdown",
   "metadata": {},
   "source": [
    "### Creating the Model"
   ]
  },
  {
   "cell_type": "code",
   "execution_count": 16,
   "metadata": {},
   "outputs": [],
   "source": [
    "# model = keras.Sequential(\n",
    "#     layers = [\n",
    "#         keras.layers.Input(shape=(PAST, 1)),\n",
    "#         keras.layers.LSTM(32),\n",
    "#         keras.layers.Dense(1)\n",
    "#     ],\n",
    "#     name=\"LSTM-Model\"\n",
    "# )\n",
    "# model.compile(optimizer=\"adam\", loss=\"mse\")\n",
    "# model.summary()"
   ]
  },
  {
   "cell_type": "code",
   "execution_count": 17,
   "metadata": {},
   "outputs": [],
   "source": [
    "# es_callback = keras.callbacks.EarlyStopping(monitor=\"val_loss\", min_delta=1e-4, patience=25, verbose=1)\n",
    "# reduce_lr = keras.callbacks.ReduceLROnPlateau(monitor=\"val_loss\", factor=0.2, patience=5, min_lr=1e-6, verbose=1)\n",
    "# checkpointer = keras.callbacks.ModelCheckpoint(\n",
    "#     monitor=\"val_loss\",\n",
    "#     filepath=\"models/time-series-forcasting-lstm.keras\",\n",
    "#     verbose=1,\n",
    "#     save_best_only=True,\n",
    "# )"
   ]
  },
  {
   "cell_type": "code",
   "execution_count": 18,
   "metadata": {
    "scrolled": true
   },
   "outputs": [],
   "source": [
    "# model.fit(\n",
    "#     X_train,\n",
    "#     y_train,\n",
    "#     batch_size=128,\n",
    "#     shuffle=True,\n",
    "#     epochs=100,\n",
    "#     validation_data=(X_val, y_val),\n",
    "#     callbacks=[reduce_lr, es_callback, checkpointer]\n",
    "# )"
   ]
  },
  {
   "cell_type": "markdown",
   "metadata": {},
   "source": [
    "### Model Evaluation"
   ]
  },
  {
   "cell_type": "code",
   "execution_count": 19,
   "metadata": {},
   "outputs": [],
   "source": [
    "# model_best = keras.models.load_model(\"models/time-series-forcasting-lstm.keras\")"
   ]
  },
  {
   "cell_type": "code",
   "execution_count": 20,
   "metadata": {},
   "outputs": [],
   "source": [
    "# model_best.evaluate(X_val, y_val)"
   ]
  },
  {
   "cell_type": "code",
   "execution_count": 21,
   "metadata": {},
   "outputs": [],
   "source": [
    "def show_plot(plot_data, title):\n",
    "    labels = [\"History\", \"True Future\", \"Model Prediction\"]\n",
    "    marker = [\".-\", \"go\", \"rx\"]\n",
    "    time_steps = list(range(-(plot_data[0].shape[0]), 0))\n",
    "\n",
    "    plt.title(title)\n",
    "    for i, val in enumerate(plot_data):\n",
    "        if i:\n",
    "            plt.plot(FUTURE, plot_data[i], marker[i], markersize=10, label=labels[i])\n",
    "        else:\n",
    "            plt.plot(time_steps, plot_data[i].flatten(), marker[i], label=labels[i])\n",
    "    plt.legend()\n",
    "    plt.xlim([time_steps[0], (FUTURE + 5) * 2])\n",
    "    plt.xlabel(\"Timestep\")\n",
    "    plt.show()\n",
    "    return"
   ]
  },
  {
   "cell_type": "code",
   "execution_count": 22,
   "metadata": {},
   "outputs": [],
   "source": [
    "# for x, y in list(zip(X_val, y_val))[10:10+3]:\n",
    "#     show_plot(\n",
    "#         [x[:, 0], y, model_best.predict(x.reshape(1, PAST, 1))[0]],\n",
    "#         \"Single Step Prediction\",\n",
    "#     )"
   ]
  },
  {
   "cell_type": "markdown",
   "metadata": {},
   "source": [
    "## Standard GRU Model"
   ]
  },
  {
   "cell_type": "markdown",
   "metadata": {},
   "source": [
    "### Creating the Model"
   ]
  },
  {
   "cell_type": "code",
   "execution_count": 23,
   "metadata": {},
   "outputs": [],
   "source": [
    "# model = keras.Sequential(\n",
    "#     layers = [\n",
    "#         keras.layers.Input(shape=(PAST, 1)),\n",
    "#         keras.layers.GRU(64),\n",
    "#         keras.layers.Dense(1)\n",
    "#     ],\n",
    "#     name=\"GRU-Model\"\n",
    "# )\n",
    "# model.compile(optimizer=\"adam\", loss=\"mse\")\n",
    "# model.summary()"
   ]
  },
  {
   "cell_type": "code",
   "execution_count": 24,
   "metadata": {},
   "outputs": [],
   "source": [
    "# es_callback = keras.callbacks.EarlyStopping(monitor=\"val_loss\", min_delta=1e-4, patience=25, verbose=1)\n",
    "# reduce_lr = keras.callbacks.ReduceLROnPlateau(monitor=\"val_loss\", factor=0.2, patience=5, min_lr=1e-6, verbose=1)\n",
    "# checkpointer = keras.callbacks.ModelCheckpoint(\n",
    "#     monitor=\"val_loss\",\n",
    "#     filepath=\"models/time-series-forcasting-gru.keras\",\n",
    "#     verbose=1,\n",
    "#     save_best_only=True,\n",
    "# )"
   ]
  },
  {
   "cell_type": "code",
   "execution_count": 25,
   "metadata": {},
   "outputs": [],
   "source": [
    "# model.fit(\n",
    "#     X_train,\n",
    "#     y_train,\n",
    "#     batch_size=128,\n",
    "#     shuffle=True,\n",
    "#     epochs=100,\n",
    "#     validation_data=(X_val, y_val),\n",
    "#     callbacks=[reduce_lr, es_callback, checkpointer]\n",
    "# )"
   ]
  },
  {
   "cell_type": "markdown",
   "metadata": {},
   "source": [
    "### Model Evaluation"
   ]
  },
  {
   "cell_type": "code",
   "execution_count": 26,
   "metadata": {},
   "outputs": [],
   "source": [
    "model_best = keras.models.load_model(\"models/time-series-forcasting-gru.keras\")"
   ]
  },
  {
   "cell_type": "code",
   "execution_count": 27,
   "metadata": {},
   "outputs": [
    {
     "name": "stdout",
     "output_type": "stream",
     "text": [
      "\u001b[1m8/8\u001b[0m \u001b[32m━━━━━━━━━━━━━━━━━━━━\u001b[0m\u001b[37m\u001b[0m \u001b[1m0s\u001b[0m 11ms/step - loss: 0.1852\n"
     ]
    },
    {
     "data": {
      "text/plain": [
       "0.2086668461561203"
      ]
     },
     "execution_count": 27,
     "metadata": {},
     "output_type": "execute_result"
    }
   ],
   "source": [
    "model_best.evaluate(X_val, y_val)"
   ]
  },
  {
   "cell_type": "code",
   "execution_count": 28,
   "metadata": {},
   "outputs": [],
   "source": [
    "# for x, y in list(zip(X_val, y_val))[10:10+3]:\n",
    "#     show_plot(\n",
    "#         [x[:, 0], y, model_best.predict(x.reshape(1, PAST, 1))[0]],\n",
    "#         \"Single Step Prediction\",\n",
    "#     )"
   ]
  },
  {
   "cell_type": "markdown",
   "metadata": {},
   "source": [
    "## LRU Model"
   ]
  },
  {
   "cell_type": "code",
   "execution_count": 29,
   "metadata": {},
   "outputs": [],
   "source": [
    "import keras_mml"
   ]
  },
  {
   "cell_type": "code",
   "execution_count": 36,
   "metadata": {},
   "outputs": [
    {
     "data": {
      "text/html": [
       "<pre style=\"white-space:pre;overflow-x:auto;line-height:normal;font-family:Menlo,'DejaVu Sans Mono',consolas,'Courier New',monospace\"><span style=\"font-weight: bold\">Model: \"LRU-Model\"</span>\n",
       "</pre>\n"
      ],
      "text/plain": [
       "\u001b[1mModel: \"LRU-Model\"\u001b[0m\n"
      ]
     },
     "metadata": {},
     "output_type": "display_data"
    },
    {
     "data": {
      "text/html": [
       "<pre style=\"white-space:pre;overflow-x:auto;line-height:normal;font-family:Menlo,'DejaVu Sans Mono',consolas,'Courier New',monospace\">┏━━━━━━━━━━━━━━━━━━━━━━━━━━━━━━━━━┳━━━━━━━━━━━━━━━━━━━━━━━━┳━━━━━━━━━━━━━━━┓\n",
       "┃<span style=\"font-weight: bold\"> Layer (type)                    </span>┃<span style=\"font-weight: bold\"> Output Shape           </span>┃<span style=\"font-weight: bold\">       Param # </span>┃\n",
       "┡━━━━━━━━━━━━━━━━━━━━━━━━━━━━━━━━━╇━━━━━━━━━━━━━━━━━━━━━━━━╇━━━━━━━━━━━━━━━┩\n",
<<<<<<< HEAD
       "│ grumml_1 (<span style=\"color: #0087ff; text-decoration-color: #0087ff\">GRUMML</span>)               │ (<span style=\"color: #00d7ff; text-decoration-color: #00d7ff\">None</span>, <span style=\"color: #00af00; text-decoration-color: #00af00\">64</span>)             │         <span style=\"color: #00af00; text-decoration-color: #00af00\">4,544</span> │\n",
       "├─────────────────────────────────┼────────────────────────┼───────────────┤\n",
       "│ dense_1 (<span style=\"color: #0087ff; text-decoration-color: #0087ff\">Dense</span>)                 │ (<span style=\"color: #00d7ff; text-decoration-color: #00d7ff\">None</span>, <span style=\"color: #00af00; text-decoration-color: #00af00\">1</span>)              │            <span style=\"color: #00af00; text-decoration-color: #00af00\">65</span> │\n",
=======
       "│ lrumml (<span style=\"color: #0087ff; text-decoration-color: #0087ff\">LRUMML</span>)                 │ (<span style=\"color: #00d7ff; text-decoration-color: #00d7ff\">None</span>, <span style=\"color: #00af00; text-decoration-color: #00af00\">128</span>)            │        <span style=\"color: #00af00; text-decoration-color: #00af00\">17,344</span> │\n",
       "├─────────────────────────────────┼────────────────────────┼───────────────┤\n",
       "│ dense (<span style=\"color: #0087ff; text-decoration-color: #0087ff\">Dense</span>)                   │ (<span style=\"color: #00d7ff; text-decoration-color: #00d7ff\">None</span>, <span style=\"color: #00af00; text-decoration-color: #00af00\">1</span>)              │           <span style=\"color: #00af00; text-decoration-color: #00af00\">129</span> │\n",
>>>>>>> 743a5e13
       "└─────────────────────────────────┴────────────────────────┴───────────────┘\n",
       "</pre>\n"
      ],
      "text/plain": [
       "┏━━━━━━━━━━━━━━━━━━━━━━━━━━━━━━━━━┳━━━━━━━━━━━━━━━━━━━━━━━━┳━━━━━━━━━━━━━━━┓\n",
       "┃\u001b[1m \u001b[0m\u001b[1mLayer (type)                   \u001b[0m\u001b[1m \u001b[0m┃\u001b[1m \u001b[0m\u001b[1mOutput Shape          \u001b[0m\u001b[1m \u001b[0m┃\u001b[1m \u001b[0m\u001b[1m      Param #\u001b[0m\u001b[1m \u001b[0m┃\n",
       "┡━━━━━━━━━━━━━━━━━━━━━━━━━━━━━━━━━╇━━━━━━━━━━━━━━━━━━━━━━━━╇━━━━━━━━━━━━━━━┩\n",
<<<<<<< HEAD
       "│ grumml_1 (\u001b[38;5;33mGRUMML\u001b[0m)               │ (\u001b[38;5;45mNone\u001b[0m, \u001b[38;5;34m64\u001b[0m)             │         \u001b[38;5;34m4,544\u001b[0m │\n",
       "├─────────────────────────────────┼────────────────────────┼───────────────┤\n",
       "│ dense_1 (\u001b[38;5;33mDense\u001b[0m)                 │ (\u001b[38;5;45mNone\u001b[0m, \u001b[38;5;34m1\u001b[0m)              │            \u001b[38;5;34m65\u001b[0m │\n",
=======
       "│ lrumml (\u001b[38;5;33mLRUMML\u001b[0m)                 │ (\u001b[38;5;45mNone\u001b[0m, \u001b[38;5;34m128\u001b[0m)            │        \u001b[38;5;34m17,344\u001b[0m │\n",
       "├─────────────────────────────────┼────────────────────────┼───────────────┤\n",
       "│ dense (\u001b[38;5;33mDense\u001b[0m)                   │ (\u001b[38;5;45mNone\u001b[0m, \u001b[38;5;34m1\u001b[0m)              │           \u001b[38;5;34m129\u001b[0m │\n",
>>>>>>> 743a5e13
       "└─────────────────────────────────┴────────────────────────┴───────────────┘\n"
      ]
     },
     "metadata": {},
     "output_type": "display_data"
    },
    {
     "data": {
      "text/html": [
<<<<<<< HEAD
       "<pre style=\"white-space:pre;overflow-x:auto;line-height:normal;font-family:Menlo,'DejaVu Sans Mono',consolas,'Courier New',monospace\"><span style=\"font-weight: bold\"> Total params: </span><span style=\"color: #00af00; text-decoration-color: #00af00\">4,609</span> (18.00 KB)\n",
       "</pre>\n"
      ],
      "text/plain": [
       "\u001b[1m Total params: \u001b[0m\u001b[38;5;34m4,609\u001b[0m (18.00 KB)\n"
=======
       "<pre style=\"white-space:pre;overflow-x:auto;line-height:normal;font-family:Menlo,'DejaVu Sans Mono',consolas,'Courier New',monospace\"><span style=\"font-weight: bold\"> Total params: </span><span style=\"color: #00af00; text-decoration-color: #00af00\">17,473</span> (68.25 KB)\n",
       "</pre>\n"
      ],
      "text/plain": [
       "\u001b[1m Total params: \u001b[0m\u001b[38;5;34m17,473\u001b[0m (68.25 KB)\n"
>>>>>>> 743a5e13
      ]
     },
     "metadata": {},
     "output_type": "display_data"
    },
    {
     "data": {
      "text/html": [
<<<<<<< HEAD
       "<pre style=\"white-space:pre;overflow-x:auto;line-height:normal;font-family:Menlo,'DejaVu Sans Mono',consolas,'Courier New',monospace\"><span style=\"font-weight: bold\"> Trainable params: </span><span style=\"color: #00af00; text-decoration-color: #00af00\">4,609</span> (18.00 KB)\n",
       "</pre>\n"
      ],
      "text/plain": [
       "\u001b[1m Trainable params: \u001b[0m\u001b[38;5;34m4,609\u001b[0m (18.00 KB)\n"
=======
       "<pre style=\"white-space:pre;overflow-x:auto;line-height:normal;font-family:Menlo,'DejaVu Sans Mono',consolas,'Courier New',monospace\"><span style=\"font-weight: bold\"> Trainable params: </span><span style=\"color: #00af00; text-decoration-color: #00af00\">17,473</span> (68.25 KB)\n",
       "</pre>\n"
      ],
      "text/plain": [
       "\u001b[1m Trainable params: \u001b[0m\u001b[38;5;34m17,473\u001b[0m (68.25 KB)\n"
>>>>>>> 743a5e13
      ]
     },
     "metadata": {},
     "output_type": "display_data"
    },
    {
     "data": {
      "text/html": [
       "<pre style=\"white-space:pre;overflow-x:auto;line-height:normal;font-family:Menlo,'DejaVu Sans Mono',consolas,'Courier New',monospace\"><span style=\"font-weight: bold\"> Non-trainable params: </span><span style=\"color: #00af00; text-decoration-color: #00af00\">0</span> (0.00 B)\n",
       "</pre>\n"
      ],
      "text/plain": [
       "\u001b[1m Non-trainable params: \u001b[0m\u001b[38;5;34m0\u001b[0m (0.00 B)\n"
      ]
     },
     "metadata": {},
     "output_type": "display_data"
    }
   ],
   "source": [
    "model = keras.Sequential(\n",
    "    layers = [\n",
    "        keras.layers.Input(shape=(PAST, 1)),\n",
    "        keras_mml.layers.LRUMML(128, 64),\n",
    "        keras.layers.Dense(1)\n",
    "    ],\n",
    "    name=\"LRU-Model\"\n",
    ")\n",
    "model.compile(optimizer=\"adam\", loss=\"mse\")\n",
    "model.summary()"
   ]
  },
  {
   "cell_type": "code",
   "execution_count": 37,
   "metadata": {},
   "outputs": [],
   "source": [
    "es_callback = keras.callbacks.EarlyStopping(monitor=\"val_loss\", min_delta=1e-4, patience=25, verbose=1)\n",
    "reduce_lr = keras.callbacks.ReduceLROnPlateau(monitor=\"val_loss\", factor=0.2, patience=5, min_lr=1e-6, verbose=1)\n",
    "checkpointer = keras.callbacks.ModelCheckpoint(\n",
    "    monitor=\"val_loss\",\n",
    "    filepath=\"models/time-series-forcasting-lru.keras\",\n",
    "    verbose=1,\n",
    "    save_best_only=True,\n",
    ")"
   ]
  },
  {
   "cell_type": "code",
   "execution_count": 38,
   "metadata": {},
   "outputs": [
    {
     "name": "stdout",
     "output_type": "stream",
     "text": [
      "Epoch 1/100\n",
<<<<<<< HEAD
      "\u001b[1m15/16\u001b[0m \u001b[32m━━━━━━━━━━━━━━━━━━\u001b[0m\u001b[37m━━\u001b[0m \u001b[1m0s\u001b[0m 30ms/step - loss: 0.6549\n",
      "Epoch 1: val_loss improved from inf to 0.52545, saving model to models/time-series-forcasting-grumml.keras\n",
      "\u001b[1m16/16\u001b[0m \u001b[32m━━━━━━━━━━━━━━━━━━━━\u001b[0m\u001b[37m\u001b[0m \u001b[1m2s\u001b[0m 52ms/step - loss: 0.6446 - val_loss: 0.5255 - learning_rate: 0.0010\n",
      "Epoch 2/100\n",
      "\u001b[1m15/16\u001b[0m \u001b[32m━━━━━━━━━━━━━━━━━━\u001b[0m\u001b[37m━━\u001b[0m \u001b[1m0s\u001b[0m 31ms/step - loss: 0.4785\n",
      "Epoch 2: val_loss improved from 0.52545 to 0.48274, saving model to models/time-series-forcasting-grumml.keras\n",
      "\u001b[1m16/16\u001b[0m \u001b[32m━━━━━━━━━━━━━━━━━━━━\u001b[0m\u001b[37m\u001b[0m \u001b[1m1s\u001b[0m 35ms/step - loss: 0.4802 - val_loss: 0.4827 - learning_rate: 0.0010\n",
      "Epoch 3/100\n",
      "\u001b[1m15/16\u001b[0m \u001b[32m━━━━━━━━━━━━━━━━━━\u001b[0m\u001b[37m━━\u001b[0m \u001b[1m0s\u001b[0m 30ms/step - loss: 0.4728\n",
      "Epoch 3: val_loss improved from 0.48274 to 0.47469, saving model to models/time-series-forcasting-grumml.keras\n",
      "\u001b[1m16/16\u001b[0m \u001b[32m━━━━━━━━━━━━━━━━━━━━\u001b[0m\u001b[37m\u001b[0m \u001b[1m1s\u001b[0m 35ms/step - loss: 0.4741 - val_loss: 0.4747 - learning_rate: 0.0010\n",
      "Epoch 4/100\n",
      "\u001b[1m15/16\u001b[0m \u001b[32m━━━━━━━━━━━━━━━━━━\u001b[0m\u001b[37m━━\u001b[0m \u001b[1m0s\u001b[0m 30ms/step - loss: 0.4795\n",
      "Epoch 4: val_loss did not improve from 0.47469\n",
      "\u001b[1m16/16\u001b[0m \u001b[32m━━━━━━━━━━━━━━━━━━━━\u001b[0m\u001b[37m\u001b[0m \u001b[1m1s\u001b[0m 33ms/step - loss: 0.4798 - val_loss: 0.4826 - learning_rate: 0.0010\n",
      "Epoch 5/100\n",
      "\u001b[1m15/16\u001b[0m \u001b[32m━━━━━━━━━━━━━━━━━━\u001b[0m\u001b[37m━━\u001b[0m \u001b[1m0s\u001b[0m 29ms/step - loss: 0.4685\n",
      "Epoch 5: val_loss improved from 0.47469 to 0.47312, saving model to models/time-series-forcasting-grumml.keras\n",
      "\u001b[1m16/16\u001b[0m \u001b[32m━━━━━━━━━━━━━━━━━━━━\u001b[0m\u001b[37m\u001b[0m \u001b[1m1s\u001b[0m 33ms/step - loss: 0.4698 - val_loss: 0.4731 - learning_rate: 0.0010\n",
      "Epoch 6/100\n",
      "\u001b[1m15/16\u001b[0m \u001b[32m━━━━━━━━━━━━━━━━━━\u001b[0m\u001b[37m━━\u001b[0m \u001b[1m0s\u001b[0m 28ms/step - loss: 0.4433\n",
      "Epoch 6: val_loss did not improve from 0.47312\n",
      "\u001b[1m16/16\u001b[0m \u001b[32m━━━━━━━━━━━━━━━━━━━━\u001b[0m\u001b[37m\u001b[0m \u001b[1m0s\u001b[0m 30ms/step - loss: 0.4466 - val_loss: 0.4764 - learning_rate: 0.0010\n",
      "Epoch 7/100\n",
      "\u001b[1m15/16\u001b[0m \u001b[32m━━━━━━━━━━━━━━━━━━\u001b[0m\u001b[37m━━\u001b[0m \u001b[1m0s\u001b[0m 28ms/step - loss: 0.4825\n",
      "Epoch 7: val_loss improved from 0.47312 to 0.47006, saving model to models/time-series-forcasting-grumml.keras\n",
      "\u001b[1m16/16\u001b[0m \u001b[32m━━━━━━━━━━━━━━━━━━━━\u001b[0m\u001b[37m\u001b[0m \u001b[1m1s\u001b[0m 32ms/step - loss: 0.4803 - val_loss: 0.4701 - learning_rate: 0.0010\n",
      "Epoch 8/100\n",
      "\u001b[1m15/16\u001b[0m \u001b[32m━━━━━━━━━━━━━━━━━━\u001b[0m\u001b[37m━━\u001b[0m \u001b[1m0s\u001b[0m 30ms/step - loss: 0.4478\n",
      "Epoch 8: val_loss improved from 0.47006 to 0.45112, saving model to models/time-series-forcasting-grumml.keras\n",
      "\u001b[1m16/16\u001b[0m \u001b[32m━━━━━━━━━━━━━━━━━━━━\u001b[0m\u001b[37m\u001b[0m \u001b[1m1s\u001b[0m 34ms/step - loss: 0.4485 - val_loss: 0.4511 - learning_rate: 0.0010\n",
      "Epoch 9/100\n",
      "\u001b[1m15/16\u001b[0m \u001b[32m━━━━━━━━━━━━━━━━━━\u001b[0m\u001b[37m━━\u001b[0m \u001b[1m0s\u001b[0m 30ms/step - loss: 0.4487\n",
      "Epoch 9: val_loss improved from 0.45112 to 0.44762, saving model to models/time-series-forcasting-grumml.keras\n",
      "\u001b[1m16/16\u001b[0m \u001b[32m━━━━━━━━━━━━━━━━━━━━\u001b[0m\u001b[37m\u001b[0m \u001b[1m1s\u001b[0m 34ms/step - loss: 0.4470 - val_loss: 0.4476 - learning_rate: 0.0010\n",
      "Epoch 10/100\n",
      "\u001b[1m15/16\u001b[0m \u001b[32m━━━━━━━━━━━━━━━━━━\u001b[0m\u001b[37m━━\u001b[0m \u001b[1m0s\u001b[0m 30ms/step - loss: 0.4175\n",
      "Epoch 10: val_loss improved from 0.44762 to 0.43074, saving model to models/time-series-forcasting-grumml.keras\n",
      "\u001b[1m16/16\u001b[0m \u001b[32m━━━━━━━━━━━━━━━━━━━━\u001b[0m\u001b[37m\u001b[0m \u001b[1m1s\u001b[0m 34ms/step - loss: 0.4171 - val_loss: 0.4307 - learning_rate: 0.0010\n",
      "Epoch 11/100\n",
      "\u001b[1m15/16\u001b[0m \u001b[32m━━━━━━━━━━━━━━━━━━\u001b[0m\u001b[37m━━\u001b[0m \u001b[1m0s\u001b[0m 30ms/step - loss: 0.4049\n",
      "Epoch 11: val_loss improved from 0.43074 to 0.41916, saving model to models/time-series-forcasting-grumml.keras\n",
      "\u001b[1m16/16\u001b[0m \u001b[32m━━━━━━━━━━━━━━━━━━━━\u001b[0m\u001b[37m\u001b[0m \u001b[1m1s\u001b[0m 35ms/step - loss: 0.4029 - val_loss: 0.4192 - learning_rate: 0.0010\n",
      "Epoch 12/100\n",
      "\u001b[1m15/16\u001b[0m \u001b[32m━━━━━━━━━━━━━━━━━━\u001b[0m\u001b[37m━━\u001b[0m \u001b[1m0s\u001b[0m 30ms/step - loss: 0.3760\n",
      "Epoch 12: val_loss improved from 0.41916 to 0.39064, saving model to models/time-series-forcasting-grumml.keras\n",
      "\u001b[1m16/16\u001b[0m \u001b[32m━━━━━━━━━━━━━━━━━━━━\u001b[0m\u001b[37m\u001b[0m \u001b[1m1s\u001b[0m 34ms/step - loss: 0.3742 - val_loss: 0.3906 - learning_rate: 0.0010\n",
      "Epoch 13/100\n",
      "\u001b[1m15/16\u001b[0m \u001b[32m━━━━━━━━━━━━━━━━━━\u001b[0m\u001b[37m━━\u001b[0m \u001b[1m0s\u001b[0m 31ms/step - loss: 0.3425\n",
      "Epoch 13: val_loss improved from 0.39064 to 0.36827, saving model to models/time-series-forcasting-grumml.keras\n",
      "\u001b[1m16/16\u001b[0m \u001b[32m━━━━━━━━━━━━━━━━━━━━\u001b[0m\u001b[37m\u001b[0m \u001b[1m1s\u001b[0m 35ms/step - loss: 0.3414 - val_loss: 0.3683 - learning_rate: 0.0010\n",
      "Epoch 14/100\n",
      "\u001b[1m15/16\u001b[0m \u001b[32m━━━━━━━━━━━━━━━━━━\u001b[0m\u001b[37m━━\u001b[0m \u001b[1m0s\u001b[0m 30ms/step - loss: 0.3103\n",
      "Epoch 14: val_loss improved from 0.36827 to 0.34206, saving model to models/time-series-forcasting-grumml.keras\n",
      "\u001b[1m16/16\u001b[0m \u001b[32m━━━━━━━━━━━━━━━━━━━━\u001b[0m\u001b[37m\u001b[0m \u001b[1m1s\u001b[0m 34ms/step - loss: 0.3101 - val_loss: 0.3421 - learning_rate: 0.0010\n",
      "Epoch 15/100\n",
      "\u001b[1m15/16\u001b[0m \u001b[32m━━━━━━━━━━━━━━━━━━\u001b[0m\u001b[37m━━\u001b[0m \u001b[1m0s\u001b[0m 30ms/step - loss: 0.3018\n",
      "Epoch 15: val_loss did not improve from 0.34206\n",
      "\u001b[1m16/16\u001b[0m \u001b[32m━━━━━━━━━━━━━━━━━━━━\u001b[0m\u001b[37m\u001b[0m \u001b[1m1s\u001b[0m 33ms/step - loss: 0.3014 - val_loss: 0.3641 - learning_rate: 0.0010\n",
      "Epoch 16/100\n",
      "\u001b[1m15/16\u001b[0m \u001b[32m━━━━━━━━━━━━━━━━━━\u001b[0m\u001b[37m━━\u001b[0m \u001b[1m0s\u001b[0m 31ms/step - loss: 0.2969\n",
      "Epoch 16: val_loss improved from 0.34206 to 0.31364, saving model to models/time-series-forcasting-grumml.keras\n",
      "\u001b[1m16/16\u001b[0m \u001b[32m━━━━━━━━━━━━━━━━━━━━\u001b[0m\u001b[37m\u001b[0m \u001b[1m1s\u001b[0m 35ms/step - loss: 0.2966 - val_loss: 0.3136 - learning_rate: 0.0010\n",
      "Epoch 17/100\n",
      "\u001b[1m15/16\u001b[0m \u001b[32m━━━━━━━━━━━━━━━━━━\u001b[0m\u001b[37m━━\u001b[0m \u001b[1m0s\u001b[0m 30ms/step - loss: 0.2910\n",
      "Epoch 17: val_loss did not improve from 0.31364\n",
      "\u001b[1m16/16\u001b[0m \u001b[32m━━━━━━━━━━━━━━━━━━━━\u001b[0m\u001b[37m\u001b[0m \u001b[1m1s\u001b[0m 33ms/step - loss: 0.2903 - val_loss: 0.3163 - learning_rate: 0.0010\n",
      "Epoch 18/100\n",
      "\u001b[1m15/16\u001b[0m \u001b[32m━━━━━━━━━━━━━━━━━━\u001b[0m\u001b[37m━━\u001b[0m \u001b[1m0s\u001b[0m 29ms/step - loss: 0.2749\n",
      "Epoch 18: val_loss did not improve from 0.31364\n",
      "\u001b[1m16/16\u001b[0m \u001b[32m━━━━━━━━━━━━━━━━━━━━\u001b[0m\u001b[37m\u001b[0m \u001b[1m1s\u001b[0m 32ms/step - loss: 0.2754 - val_loss: 0.3147 - learning_rate: 0.0010\n",
      "Epoch 19/100\n",
      "\u001b[1m15/16\u001b[0m \u001b[32m━━━━━━━━━━━━━━━━━━\u001b[0m\u001b[37m━━\u001b[0m \u001b[1m0s\u001b[0m 28ms/step - loss: 0.2790\n",
      "Epoch 19: val_loss did not improve from 0.31364\n",
      "\u001b[1m16/16\u001b[0m \u001b[32m━━━━━━━━━━━━━━━━━━━━\u001b[0m\u001b[37m\u001b[0m \u001b[1m0s\u001b[0m 30ms/step - loss: 0.2794 - val_loss: 0.3166 - learning_rate: 0.0010\n",
      "Epoch 20/100\n",
      "\u001b[1m15/16\u001b[0m \u001b[32m━━━━━━━━━━━━━━━━━━\u001b[0m\u001b[37m━━\u001b[0m \u001b[1m0s\u001b[0m 28ms/step - loss: 0.2695\n",
      "Epoch 20: val_loss improved from 0.31364 to 0.30651, saving model to models/time-series-forcasting-grumml.keras\n",
      "\u001b[1m16/16\u001b[0m \u001b[32m━━━━━━━━━━━━━━━━━━━━\u001b[0m\u001b[37m\u001b[0m \u001b[1m1s\u001b[0m 33ms/step - loss: 0.2710 - val_loss: 0.3065 - learning_rate: 0.0010\n",
      "Epoch 21/100\n",
      "\u001b[1m15/16\u001b[0m \u001b[32m━━━━━━━━━━━━━━━━━━\u001b[0m\u001b[37m━━\u001b[0m \u001b[1m0s\u001b[0m 30ms/step - loss: 0.2708\n",
      "Epoch 21: val_loss did not improve from 0.30651\n",
      "\u001b[1m16/16\u001b[0m \u001b[32m━━━━━━━━━━━━━━━━━━━━\u001b[0m\u001b[37m\u001b[0m \u001b[1m1s\u001b[0m 32ms/step - loss: 0.2716 - val_loss: 0.3091 - learning_rate: 0.0010\n",
      "Epoch 22/100\n",
      "\u001b[1m15/16\u001b[0m \u001b[32m━━━━━━━━━━━━━━━━━━\u001b[0m\u001b[37m━━\u001b[0m \u001b[1m0s\u001b[0m 30ms/step - loss: 0.2813\n",
      "Epoch 22: val_loss did not improve from 0.30651\n",
      "\u001b[1m16/16\u001b[0m \u001b[32m━━━━━━━━━━━━━━━━━━━━\u001b[0m\u001b[37m\u001b[0m \u001b[1m1s\u001b[0m 33ms/step - loss: 0.2808 - val_loss: 0.3140 - learning_rate: 0.0010\n",
      "Epoch 23/100\n",
      "\u001b[1m15/16\u001b[0m \u001b[32m━━━━━━━━━━━━━━━━━━\u001b[0m\u001b[37m━━\u001b[0m \u001b[1m0s\u001b[0m 30ms/step - loss: 0.2844\n",
      "Epoch 23: val_loss did not improve from 0.30651\n",
      "\u001b[1m16/16\u001b[0m \u001b[32m━━━━━━━━━━━━━━━━━━━━\u001b[0m\u001b[37m\u001b[0m \u001b[1m1s\u001b[0m 32ms/step - loss: 0.2836 - val_loss: 0.3140 - learning_rate: 0.0010\n",
      "Epoch 24/100\n",
      "\u001b[1m15/16\u001b[0m \u001b[32m━━━━━━━━━━━━━━━━━━\u001b[0m\u001b[37m━━\u001b[0m \u001b[1m0s\u001b[0m 29ms/step - loss: 0.2769\n",
      "Epoch 24: val_loss did not improve from 0.30651\n",
      "\u001b[1m16/16\u001b[0m \u001b[32m━━━━━━━━━━━━━━━━━━━━\u001b[0m\u001b[37m\u001b[0m \u001b[1m1s\u001b[0m 32ms/step - loss: 0.2769 - val_loss: 0.3137 - learning_rate: 0.0010\n",
      "Epoch 25/100\n",
      "\u001b[1m15/16\u001b[0m \u001b[32m━━━━━━━━━━━━━━━━━━\u001b[0m\u001b[37m━━\u001b[0m \u001b[1m0s\u001b[0m 28ms/step - loss: 0.2875\n",
      "Epoch 25: ReduceLROnPlateau reducing learning rate to 0.00020000000949949026.\n",
      "\n",
      "Epoch 25: val_loss did not improve from 0.30651\n",
      "\u001b[1m16/16\u001b[0m \u001b[32m━━━━━━━━━━━━━━━━━━━━\u001b[0m\u001b[37m\u001b[0m \u001b[1m1s\u001b[0m 31ms/step - loss: 0.2864 - val_loss: 0.3106 - learning_rate: 0.0010\n",
      "Epoch 26/100\n",
      "\u001b[1m15/16\u001b[0m \u001b[32m━━━━━━━━━━━━━━━━━━\u001b[0m\u001b[37m━━\u001b[0m \u001b[1m0s\u001b[0m 28ms/step - loss: 0.2744\n",
      "Epoch 26: val_loss did not improve from 0.30651\n",
      "\u001b[1m16/16\u001b[0m \u001b[32m━━━━━━━━━━━━━━━━━━━━\u001b[0m\u001b[37m\u001b[0m \u001b[1m1s\u001b[0m 31ms/step - loss: 0.2746 - val_loss: 0.3143 - learning_rate: 2.0000e-04\n",
      "Epoch 27/100\n",
      "\u001b[1m15/16\u001b[0m \u001b[32m━━━━━━━━━━━━━━━━━━\u001b[0m\u001b[37m━━\u001b[0m \u001b[1m0s\u001b[0m 29ms/step - loss: 0.2928\n",
      "Epoch 27: val_loss did not improve from 0.30651\n",
      "\u001b[1m16/16\u001b[0m \u001b[32m━━━━━━━━━━━━━━━━━━━━\u001b[0m\u001b[37m\u001b[0m \u001b[1m1s\u001b[0m 32ms/step - loss: 0.2909 - val_loss: 0.3128 - learning_rate: 2.0000e-04\n",
      "Epoch 28/100\n",
      "\u001b[1m15/16\u001b[0m \u001b[32m━━━━━━━━━━━━━━━━━━\u001b[0m\u001b[37m━━\u001b[0m \u001b[1m0s\u001b[0m 31ms/step - loss: 0.2725\n",
      "Epoch 28: val_loss did not improve from 0.30651\n",
      "\u001b[1m16/16\u001b[0m \u001b[32m━━━━━━━━━━━━━━━━━━━━\u001b[0m\u001b[37m\u001b[0m \u001b[1m1s\u001b[0m 34ms/step - loss: 0.2730 - val_loss: 0.3115 - learning_rate: 2.0000e-04\n",
      "Epoch 29/100\n",
      "\u001b[1m15/16\u001b[0m \u001b[32m━━━━━━━━━━━━━━━━━━\u001b[0m\u001b[37m━━\u001b[0m \u001b[1m0s\u001b[0m 30ms/step - loss: 0.2909\n",
      "Epoch 29: val_loss did not improve from 0.30651\n",
      "\u001b[1m16/16\u001b[0m \u001b[32m━━━━━━━━━━━━━━━━━━━━\u001b[0m\u001b[37m\u001b[0m \u001b[1m1s\u001b[0m 33ms/step - loss: 0.2892 - val_loss: 0.3129 - learning_rate: 2.0000e-04\n",
      "Epoch 30/100\n",
      "\u001b[1m15/16\u001b[0m \u001b[32m━━━━━━━━━━━━━━━━━━\u001b[0m\u001b[37m━━\u001b[0m \u001b[1m0s\u001b[0m 31ms/step - loss: 0.2843\n",
      "Epoch 30: ReduceLROnPlateau reducing learning rate to 4.0000001899898055e-05.\n",
      "\n",
      "Epoch 30: val_loss did not improve from 0.30651\n",
      "\u001b[1m16/16\u001b[0m \u001b[32m━━━━━━━━━━━━━━━━━━━━\u001b[0m\u001b[37m\u001b[0m \u001b[1m1s\u001b[0m 34ms/step - loss: 0.2834 - val_loss: 0.3130 - learning_rate: 2.0000e-04\n",
      "Epoch 31/100\n",
      "\u001b[1m15/16\u001b[0m \u001b[32m━━━━━━━━━━━━━━━━━━\u001b[0m\u001b[37m━━\u001b[0m \u001b[1m0s\u001b[0m 30ms/step - loss: 0.2802\n",
      "Epoch 31: val_loss did not improve from 0.30651\n",
      "\u001b[1m16/16\u001b[0m \u001b[32m━━━━━━━━━━━━━━━━━━━━\u001b[0m\u001b[37m\u001b[0m \u001b[1m1s\u001b[0m 33ms/step - loss: 0.2798 - val_loss: 0.3132 - learning_rate: 4.0000e-05\n",
      "Epoch 32/100\n",
      "\u001b[1m15/16\u001b[0m \u001b[32m━━━━━━━━━━━━━━━━━━\u001b[0m\u001b[37m━━\u001b[0m \u001b[1m0s\u001b[0m 30ms/step - loss: 0.2762\n",
      "Epoch 32: val_loss did not improve from 0.30651\n",
      "\u001b[1m16/16\u001b[0m \u001b[32m━━━━━━━━━━━━━━━━━━━━\u001b[0m\u001b[37m\u001b[0m \u001b[1m1s\u001b[0m 32ms/step - loss: 0.2762 - val_loss: 0.3129 - learning_rate: 4.0000e-05\n",
      "Epoch 33/100\n",
      "\u001b[1m15/16\u001b[0m \u001b[32m━━━━━━━━━━━━━━━━━━\u001b[0m\u001b[37m━━\u001b[0m \u001b[1m0s\u001b[0m 28ms/step - loss: 0.2619\n",
      "Epoch 33: val_loss did not improve from 0.30651\n",
      "\u001b[1m16/16\u001b[0m \u001b[32m━━━━━━━━━━━━━━━━━━━━\u001b[0m\u001b[37m\u001b[0m \u001b[1m1s\u001b[0m 31ms/step - loss: 0.2636 - val_loss: 0.3127 - learning_rate: 4.0000e-05\n",
      "Epoch 34/100\n",
      "\u001b[1m15/16\u001b[0m \u001b[32m━━━━━━━━━━━━━━━━━━\u001b[0m\u001b[37m━━\u001b[0m \u001b[1m0s\u001b[0m 29ms/step - loss: 0.2783\n",
      "Epoch 34: val_loss did not improve from 0.30651\n",
      "\u001b[1m16/16\u001b[0m \u001b[32m━━━━━━━━━━━━━━━━━━━━\u001b[0m\u001b[37m\u001b[0m \u001b[1m1s\u001b[0m 32ms/step - loss: 0.2781 - val_loss: 0.3128 - learning_rate: 4.0000e-05\n",
      "Epoch 35/100\n",
      "\u001b[1m15/16\u001b[0m \u001b[32m━━━━━━━━━━━━━━━━━━\u001b[0m\u001b[37m━━\u001b[0m \u001b[1m0s\u001b[0m 32ms/step - loss: 0.2985\n",
      "Epoch 35: ReduceLROnPlateau reducing learning rate to 8.000000525498762e-06.\n",
      "\n",
      "Epoch 35: val_loss did not improve from 0.30651\n",
      "\u001b[1m16/16\u001b[0m \u001b[32m━━━━━━━━━━━━━━━━━━━━\u001b[0m\u001b[37m\u001b[0m \u001b[1m1s\u001b[0m 34ms/step - loss: 0.2959 - val_loss: 0.3129 - learning_rate: 4.0000e-05\n",
      "Epoch 36/100\n",
      "\u001b[1m15/16\u001b[0m \u001b[32m━━━━━━━━━━━━━━━━━━\u001b[0m\u001b[37m━━\u001b[0m \u001b[1m0s\u001b[0m 30ms/step - loss: 0.2830\n",
      "Epoch 36: val_loss did not improve from 0.30651\n",
      "\u001b[1m16/16\u001b[0m \u001b[32m━━━━━━━━━━━━━━━━━━━━\u001b[0m\u001b[37m\u001b[0m \u001b[1m1s\u001b[0m 33ms/step - loss: 0.2822 - val_loss: 0.3128 - learning_rate: 8.0000e-06\n",
      "Epoch 37/100\n",
      "\u001b[1m15/16\u001b[0m \u001b[32m━━━━━━━━━━━━━━━━━━\u001b[0m\u001b[37m━━\u001b[0m \u001b[1m0s\u001b[0m 30ms/step - loss: 0.2774\n",
      "Epoch 37: val_loss did not improve from 0.30651\n",
      "\u001b[1m16/16\u001b[0m \u001b[32m━━━━━━━━━━━━━━━━━━━━\u001b[0m\u001b[37m\u001b[0m \u001b[1m1s\u001b[0m 33ms/step - loss: 0.2773 - val_loss: 0.3128 - learning_rate: 8.0000e-06\n",
      "Epoch 38/100\n",
      "\u001b[1m15/16\u001b[0m \u001b[32m━━━━━━━━━━━━━━━━━━\u001b[0m\u001b[37m━━\u001b[0m \u001b[1m0s\u001b[0m 31ms/step - loss: 0.2765\n",
      "Epoch 38: val_loss did not improve from 0.30651\n",
      "\u001b[1m16/16\u001b[0m \u001b[32m━━━━━━━━━━━━━━━━━━━━\u001b[0m\u001b[37m\u001b[0m \u001b[1m1s\u001b[0m 33ms/step - loss: 0.2765 - val_loss: 0.3128 - learning_rate: 8.0000e-06\n",
      "Epoch 39/100\n",
      "\u001b[1m15/16\u001b[0m \u001b[32m━━━━━━━━━━━━━━━━━━\u001b[0m\u001b[37m━━\u001b[0m \u001b[1m0s\u001b[0m 31ms/step - loss: 0.2918\n",
      "Epoch 39: val_loss did not improve from 0.30651\n",
      "\u001b[1m16/16\u001b[0m \u001b[32m━━━━━━━━━━━━━━━━━━━━\u001b[0m\u001b[37m\u001b[0m \u001b[1m1s\u001b[0m 33ms/step - loss: 0.2900 - val_loss: 0.3128 - learning_rate: 8.0000e-06\n",
      "Epoch 40/100\n",
      "\u001b[1m15/16\u001b[0m \u001b[32m━━━━━━━━━━━━━━━━━━\u001b[0m\u001b[37m━━\u001b[0m \u001b[1m0s\u001b[0m 31ms/step - loss: 0.2819\n",
      "Epoch 40: ReduceLROnPlateau reducing learning rate to 1.6000001778593287e-06.\n",
      "\n",
      "Epoch 40: val_loss did not improve from 0.30651\n",
      "\u001b[1m16/16\u001b[0m \u001b[32m━━━━━━━━━━━━━━━━━━━━\u001b[0m\u001b[37m\u001b[0m \u001b[1m1s\u001b[0m 33ms/step - loss: 0.2812 - val_loss: 0.3128 - learning_rate: 8.0000e-06\n",
      "Epoch 40: early stopping\n"
=======
      "\u001b[1m16/16\u001b[0m \u001b[32m━━━━━━━━━━━━━━━━━━━━\u001b[0m\u001b[37m\u001b[0m \u001b[1m0s\u001b[0m 68ms/step - loss: 0.6272\n",
      "Epoch 1: val_loss improved from inf to 0.47259, saving model to models/time-series-forcasting-lru.keras\n",
      "\u001b[1m16/16\u001b[0m \u001b[32m━━━━━━━━━━━━━━━━━━━━\u001b[0m\u001b[37m\u001b[0m \u001b[1m4s\u001b[0m 107ms/step - loss: 0.6237 - val_loss: 0.4726 - learning_rate: 0.0010\n",
      "Epoch 2/100\n",
      "\u001b[1m16/16\u001b[0m \u001b[32m━━━━━━━━━━━━━━━━━━━━\u001b[0m\u001b[37m\u001b[0m \u001b[1m0s\u001b[0m 67ms/step - loss: 0.5054\n",
      "Epoch 2: val_loss did not improve from 0.47259\n",
      "\u001b[1m16/16\u001b[0m \u001b[32m━━━━━━━━━━━━━━━━━━━━\u001b[0m\u001b[37m\u001b[0m \u001b[1m1s\u001b[0m 70ms/step - loss: 0.5057 - val_loss: 0.5116 - learning_rate: 0.0010\n",
      "Epoch 3/100\n",
      "\u001b[1m16/16\u001b[0m \u001b[32m━━━━━━━━━━━━━━━━━━━━\u001b[0m\u001b[37m\u001b[0m \u001b[1m0s\u001b[0m 70ms/step - loss: 0.5096\n",
      "Epoch 3: val_loss improved from 0.47259 to 0.46197, saving model to models/time-series-forcasting-lru.keras\n",
      "\u001b[1m16/16\u001b[0m \u001b[32m━━━━━━━━━━━━━━━━━━━━\u001b[0m\u001b[37m\u001b[0m \u001b[1m1s\u001b[0m 78ms/step - loss: 0.5089 - val_loss: 0.4620 - learning_rate: 0.0010\n",
      "Epoch 4/100\n",
      "\u001b[1m16/16\u001b[0m \u001b[32m━━━━━━━━━━━━━━━━━━━━\u001b[0m\u001b[37m\u001b[0m \u001b[1m0s\u001b[0m 68ms/step - loss: 0.4831\n",
      "Epoch 4: val_loss improved from 0.46197 to 0.46013, saving model to models/time-series-forcasting-lru.keras\n",
      "\u001b[1m16/16\u001b[0m \u001b[32m━━━━━━━━━━━━━━━━━━━━\u001b[0m\u001b[37m\u001b[0m \u001b[1m1s\u001b[0m 77ms/step - loss: 0.4836 - val_loss: 0.4601 - learning_rate: 0.0010\n",
      "Epoch 5/100\n",
      "\u001b[1m16/16\u001b[0m \u001b[32m━━━━━━━━━━━━━━━━━━━━\u001b[0m\u001b[37m\u001b[0m \u001b[1m0s\u001b[0m 69ms/step - loss: 0.4715\n",
      "Epoch 5: val_loss did not improve from 0.46013\n",
      "\u001b[1m16/16\u001b[0m \u001b[32m━━━━━━━━━━━━━━━━━━━━\u001b[0m\u001b[37m\u001b[0m \u001b[1m1s\u001b[0m 73ms/step - loss: 0.4722 - val_loss: 0.4729 - learning_rate: 0.0010\n",
      "Epoch 6/100\n",
      "\u001b[1m16/16\u001b[0m \u001b[32m━━━━━━━━━━━━━━━━━━━━\u001b[0m\u001b[37m\u001b[0m \u001b[1m0s\u001b[0m 67ms/step - loss: 0.4693\n",
      "Epoch 6: val_loss improved from 0.46013 to 0.45775, saving model to models/time-series-forcasting-lru.keras\n",
      "\u001b[1m16/16\u001b[0m \u001b[32m━━━━━━━━━━━━━━━━━━━━\u001b[0m\u001b[37m\u001b[0m \u001b[1m1s\u001b[0m 75ms/step - loss: 0.4697 - val_loss: 0.4577 - learning_rate: 0.0010\n",
      "Epoch 7/100\n",
      "\u001b[1m16/16\u001b[0m \u001b[32m━━━━━━━━━━━━━━━━━━━━\u001b[0m\u001b[37m\u001b[0m \u001b[1m0s\u001b[0m 67ms/step - loss: 0.4905\n",
      "Epoch 7: val_loss improved from 0.45775 to 0.45175, saving model to models/time-series-forcasting-lru.keras\n",
      "\u001b[1m16/16\u001b[0m \u001b[32m━━━━━━━━━━━━━━━━━━━━\u001b[0m\u001b[37m\u001b[0m \u001b[1m1s\u001b[0m 75ms/step - loss: 0.4894 - val_loss: 0.4517 - learning_rate: 0.0010\n",
      "Epoch 8/100\n",
      "\u001b[1m16/16\u001b[0m \u001b[32m━━━━━━━━━━━━━━━━━━━━\u001b[0m\u001b[37m\u001b[0m \u001b[1m0s\u001b[0m 66ms/step - loss: 0.4697\n",
      "Epoch 8: val_loss did not improve from 0.45175\n",
      "\u001b[1m16/16\u001b[0m \u001b[32m━━━━━━━━━━━━━━━━━━━━\u001b[0m\u001b[37m\u001b[0m \u001b[1m1s\u001b[0m 70ms/step - loss: 0.4695 - val_loss: 0.4549 - learning_rate: 0.0010\n",
      "Epoch 9/100\n",
      "\u001b[1m16/16\u001b[0m \u001b[32m━━━━━━━━━━━━━━━━━━━━\u001b[0m\u001b[37m\u001b[0m \u001b[1m0s\u001b[0m 66ms/step - loss: 0.4627\n",
      "Epoch 9: val_loss did not improve from 0.45175\n",
      "\u001b[1m16/16\u001b[0m \u001b[32m━━━━━━━━━━━━━━━━━━━━\u001b[0m\u001b[37m\u001b[0m \u001b[1m1s\u001b[0m 70ms/step - loss: 0.4625 - val_loss: 0.4557 - learning_rate: 0.0010\n",
      "Epoch 10/100\n",
      "\u001b[1m16/16\u001b[0m \u001b[32m━━━━━━━━━━━━━━━━━━━━\u001b[0m\u001b[37m\u001b[0m \u001b[1m0s\u001b[0m 66ms/step - loss: 0.4552\n",
      "Epoch 10: val_loss improved from 0.45175 to 0.44728, saving model to models/time-series-forcasting-lru.keras\n",
      "\u001b[1m16/16\u001b[0m \u001b[32m━━━━━━━━━━━━━━━━━━━━\u001b[0m\u001b[37m\u001b[0m \u001b[1m1s\u001b[0m 75ms/step - loss: 0.4552 - val_loss: 0.4473 - learning_rate: 0.0010\n",
      "Epoch 11/100\n",
      "\u001b[1m16/16\u001b[0m \u001b[32m━━━━━━━━━━━━━━━━━━━━\u001b[0m\u001b[37m\u001b[0m \u001b[1m0s\u001b[0m 66ms/step - loss: 0.4563\n",
      "Epoch 11: val_loss improved from 0.44728 to 0.44682, saving model to models/time-series-forcasting-lru.keras\n",
      "\u001b[1m16/16\u001b[0m \u001b[32m━━━━━━━━━━━━━━━━━━━━\u001b[0m\u001b[37m\u001b[0m \u001b[1m1s\u001b[0m 74ms/step - loss: 0.4560 - val_loss: 0.4468 - learning_rate: 0.0010\n",
      "Epoch 12/100\n",
      "\u001b[1m16/16\u001b[0m \u001b[32m━━━━━━━━━━━━━━━━━━━━\u001b[0m\u001b[37m\u001b[0m \u001b[1m0s\u001b[0m 67ms/step - loss: 0.4726\n",
      "Epoch 12: val_loss did not improve from 0.44682\n",
      "\u001b[1m16/16\u001b[0m \u001b[32m━━━━━━━━━━━━━━━━━━━━\u001b[0m\u001b[37m\u001b[0m \u001b[1m1s\u001b[0m 70ms/step - loss: 0.4712 - val_loss: 0.4584 - learning_rate: 0.0010\n",
      "Epoch 13/100\n",
      "\u001b[1m16/16\u001b[0m \u001b[32m━━━━━━━━━━━━━━━━━━━━\u001b[0m\u001b[37m\u001b[0m \u001b[1m0s\u001b[0m 66ms/step - loss: 0.4375\n",
      "Epoch 13: val_loss improved from 0.44682 to 0.44486, saving model to models/time-series-forcasting-lru.keras\n",
      "\u001b[1m16/16\u001b[0m \u001b[32m━━━━━━━━━━━━━━━━━━━━\u001b[0m\u001b[37m\u001b[0m \u001b[1m1s\u001b[0m 75ms/step - loss: 0.4380 - val_loss: 0.4449 - learning_rate: 0.0010\n",
      "Epoch 14/100\n",
      "\u001b[1m16/16\u001b[0m \u001b[32m━━━━━━━━━━━━━━━━━━━━\u001b[0m\u001b[37m\u001b[0m \u001b[1m0s\u001b[0m 68ms/step - loss: 0.4535\n",
      "Epoch 14: val_loss improved from 0.44486 to 0.44014, saving model to models/time-series-forcasting-lru.keras\n",
      "\u001b[1m16/16\u001b[0m \u001b[32m━━━━━━━━━━━━━━━━━━━━\u001b[0m\u001b[37m\u001b[0m \u001b[1m1s\u001b[0m 77ms/step - loss: 0.4526 - val_loss: 0.4401 - learning_rate: 0.0010\n",
      "Epoch 15/100\n",
      "\u001b[1m16/16\u001b[0m \u001b[32m━━━━━━━━━━━━━━━━━━━━\u001b[0m\u001b[37m\u001b[0m \u001b[1m0s\u001b[0m 78ms/step - loss: 0.4517\n",
      "Epoch 15: val_loss did not improve from 0.44014\n",
      "\u001b[1m16/16\u001b[0m \u001b[32m━━━━━━━━━━━━━━━━━━━━\u001b[0m\u001b[37m\u001b[0m \u001b[1m1s\u001b[0m 84ms/step - loss: 0.4509 - val_loss: 0.4468 - learning_rate: 0.0010\n",
      "Epoch 16/100\n",
      "\u001b[1m16/16\u001b[0m \u001b[32m━━━━━━━━━━━━━━━━━━━━\u001b[0m\u001b[37m\u001b[0m \u001b[1m0s\u001b[0m 70ms/step - loss: 0.4377\n",
      "Epoch 16: val_loss improved from 0.44014 to 0.42884, saving model to models/time-series-forcasting-lru.keras\n",
      "\u001b[1m16/16\u001b[0m \u001b[32m━━━━━━━━━━━━━━━━━━━━\u001b[0m\u001b[37m\u001b[0m \u001b[1m1s\u001b[0m 79ms/step - loss: 0.4375 - val_loss: 0.4288 - learning_rate: 0.0010\n",
      "Epoch 17/100\n",
      "\u001b[1m16/16\u001b[0m \u001b[32m━━━━━━━━━━━━━━━━━━━━\u001b[0m\u001b[37m\u001b[0m \u001b[1m0s\u001b[0m 68ms/step - loss: 0.4367\n",
      "Epoch 17: val_loss did not improve from 0.42884\n",
      "\u001b[1m16/16\u001b[0m \u001b[32m━━━━━━━━━━━━━━━━━━━━\u001b[0m\u001b[37m\u001b[0m \u001b[1m1s\u001b[0m 72ms/step - loss: 0.4364 - val_loss: 0.4488 - learning_rate: 0.0010\n",
      "Epoch 18/100\n",
      "\u001b[1m16/16\u001b[0m \u001b[32m━━━━━━━━━━━━━━━━━━━━\u001b[0m\u001b[37m\u001b[0m \u001b[1m0s\u001b[0m 72ms/step - loss: 0.4357\n",
      "Epoch 18: val_loss did not improve from 0.42884\n",
      "\u001b[1m16/16\u001b[0m \u001b[32m━━━━━━━━━━━━━━━━━━━━\u001b[0m\u001b[37m\u001b[0m \u001b[1m1s\u001b[0m 75ms/step - loss: 0.4355 - val_loss: 0.4294 - learning_rate: 0.0010\n",
      "Epoch 19/100\n",
      "\u001b[1m16/16\u001b[0m \u001b[32m━━━━━━━━━━━━━━━━━━━━\u001b[0m\u001b[37m\u001b[0m \u001b[1m0s\u001b[0m 68ms/step - loss: 0.4576\n",
      "Epoch 19: val_loss did not improve from 0.42884\n",
      "\u001b[1m16/16\u001b[0m \u001b[32m━━━━━━━━━━━━━━━━━━━━\u001b[0m\u001b[37m\u001b[0m \u001b[1m1s\u001b[0m 72ms/step - loss: 0.4562 - val_loss: 0.4383 - learning_rate: 0.0010\n",
      "Epoch 20/100\n",
      "\u001b[1m16/16\u001b[0m \u001b[32m━━━━━━━━━━━━━━━━━━━━\u001b[0m\u001b[37m\u001b[0m \u001b[1m0s\u001b[0m 66ms/step - loss: 0.4183\n",
      "Epoch 20: val_loss did not improve from 0.42884\n",
      "\u001b[1m16/16\u001b[0m \u001b[32m━━━━━━━━━━━━━━━━━━━━\u001b[0m\u001b[37m\u001b[0m \u001b[1m1s\u001b[0m 69ms/step - loss: 0.4190 - val_loss: 0.4561 - learning_rate: 0.0010\n",
      "Epoch 21/100\n",
      "\u001b[1m16/16\u001b[0m \u001b[32m━━━━━━━━━━━━━━━━━━━━\u001b[0m\u001b[37m\u001b[0m \u001b[1m0s\u001b[0m 67ms/step - loss: 0.4469\n",
      "Epoch 21: ReduceLROnPlateau reducing learning rate to 0.00020000000949949026.\n",
      "\n",
      "Epoch 21: val_loss did not improve from 0.42884\n",
      "\u001b[1m16/16\u001b[0m \u001b[32m━━━━━━━━━━━━━━━━━━━━\u001b[0m\u001b[37m\u001b[0m \u001b[1m1s\u001b[0m 70ms/step - loss: 0.4459 - val_loss: 0.4402 - learning_rate: 0.0010\n",
      "Epoch 22/100\n",
      "\u001b[1m16/16\u001b[0m \u001b[32m━━━━━━━━━━━━━━━━━━━━\u001b[0m\u001b[37m\u001b[0m \u001b[1m0s\u001b[0m 66ms/step - loss: 0.4297\n",
      "Epoch 22: val_loss did not improve from 0.42884\n",
      "\u001b[1m16/16\u001b[0m \u001b[32m━━━━━━━━━━━━━━━━━━━━\u001b[0m\u001b[37m\u001b[0m \u001b[1m1s\u001b[0m 70ms/step - loss: 0.4295 - val_loss: 0.4378 - learning_rate: 2.0000e-04\n",
      "Epoch 23/100\n",
      "\u001b[1m16/16\u001b[0m \u001b[32m━━━━━━━━━━━━━━━━━━━━\u001b[0m\u001b[37m\u001b[0m \u001b[1m0s\u001b[0m 65ms/step - loss: 0.4424\n",
      "Epoch 23: val_loss did not improve from 0.42884\n",
      "\u001b[1m16/16\u001b[0m \u001b[32m━━━━━━━━━━━━━━━━━━━━\u001b[0m\u001b[37m\u001b[0m \u001b[1m1s\u001b[0m 69ms/step - loss: 0.4414 - val_loss: 0.4487 - learning_rate: 2.0000e-04\n",
      "Epoch 24/100\n",
      "\u001b[1m16/16\u001b[0m \u001b[32m━━━━━━━━━━━━━━━━━━━━\u001b[0m\u001b[37m\u001b[0m \u001b[1m0s\u001b[0m 68ms/step - loss: 0.4051\n",
      "Epoch 24: val_loss did not improve from 0.42884\n",
      "\u001b[1m16/16\u001b[0m \u001b[32m━━━━━━━━━━━━━━━━━━━━\u001b[0m\u001b[37m\u001b[0m \u001b[1m1s\u001b[0m 73ms/step - loss: 0.4062 - val_loss: 0.4466 - learning_rate: 2.0000e-04\n",
      "Epoch 25/100\n",
      "\u001b[1m16/16\u001b[0m \u001b[32m━━━━━━━━━━━━━━━━━━━━\u001b[0m\u001b[37m\u001b[0m \u001b[1m0s\u001b[0m 70ms/step - loss: 0.4397\n",
      "Epoch 25: val_loss did not improve from 0.42884\n",
      "\u001b[1m16/16\u001b[0m \u001b[32m━━━━━━━━━━━━━━━━━━━━\u001b[0m\u001b[37m\u001b[0m \u001b[1m1s\u001b[0m 74ms/step - loss: 0.4388 - val_loss: 0.4486 - learning_rate: 2.0000e-04\n",
      "Epoch 26/100\n",
      "\u001b[1m16/16\u001b[0m \u001b[32m━━━━━━━━━━━━━━━━━━━━\u001b[0m\u001b[37m\u001b[0m \u001b[1m0s\u001b[0m 69ms/step - loss: 0.4006\n",
      "Epoch 26: ReduceLROnPlateau reducing learning rate to 4.0000001899898055e-05.\n",
      "\n",
      "Epoch 26: val_loss did not improve from 0.42884\n",
      "\u001b[1m16/16\u001b[0m \u001b[32m━━━━━━━━━━━━━━━━━━━━\u001b[0m\u001b[37m\u001b[0m \u001b[1m1s\u001b[0m 73ms/step - loss: 0.4020 - val_loss: 0.4404 - learning_rate: 2.0000e-04\n",
      "Epoch 27/100\n",
      "\u001b[1m16/16\u001b[0m \u001b[32m━━━━━━━━━━━━━━━━━━━━\u001b[0m\u001b[37m\u001b[0m \u001b[1m0s\u001b[0m 65ms/step - loss: 0.4260\n",
      "Epoch 27: val_loss did not improve from 0.42884\n",
      "\u001b[1m16/16\u001b[0m \u001b[32m━━━━━━━━━━━━━━━━━━━━\u001b[0m\u001b[37m\u001b[0m \u001b[1m1s\u001b[0m 69ms/step - loss: 0.4258 - val_loss: 0.4452 - learning_rate: 4.0000e-05\n",
      "Epoch 28/100\n",
      "\u001b[1m16/16\u001b[0m \u001b[32m━━━━━━━━━━━━━━━━━━━━\u001b[0m\u001b[37m\u001b[0m \u001b[1m0s\u001b[0m 68ms/step - loss: 0.4283\n",
      "Epoch 28: val_loss did not improve from 0.42884\n",
      "\u001b[1m16/16\u001b[0m \u001b[32m━━━━━━━━━━━━━━━━━━━━\u001b[0m\u001b[37m\u001b[0m \u001b[1m1s\u001b[0m 72ms/step - loss: 0.4279 - val_loss: 0.4456 - learning_rate: 4.0000e-05\n",
      "Epoch 29/100\n",
      "\u001b[1m16/16\u001b[0m \u001b[32m━━━━━━━━━━━━━━━━━━━━\u001b[0m\u001b[37m\u001b[0m \u001b[1m0s\u001b[0m 70ms/step - loss: 0.4178\n",
      "Epoch 29: val_loss did not improve from 0.42884\n",
      "\u001b[1m16/16\u001b[0m \u001b[32m━━━━━━━━━━━━━━━━━━━━\u001b[0m\u001b[37m\u001b[0m \u001b[1m1s\u001b[0m 74ms/step - loss: 0.4180 - val_loss: 0.4466 - learning_rate: 4.0000e-05\n",
      "Epoch 30/100\n",
      "\u001b[1m16/16\u001b[0m \u001b[32m━━━━━━━━━━━━━━━━━━━━\u001b[0m\u001b[37m\u001b[0m \u001b[1m0s\u001b[0m 67ms/step - loss: 0.4241\n",
      "Epoch 30: val_loss did not improve from 0.42884\n",
      "\u001b[1m16/16\u001b[0m \u001b[32m━━━━━━━━━━━━━━━━━━━━\u001b[0m\u001b[37m\u001b[0m \u001b[1m1s\u001b[0m 71ms/step - loss: 0.4240 - val_loss: 0.4422 - learning_rate: 4.0000e-05\n",
      "Epoch 31/100\n",
      "\u001b[1m16/16\u001b[0m \u001b[32m━━━━━━━━━━━━━━━━━━━━\u001b[0m\u001b[37m\u001b[0m \u001b[1m0s\u001b[0m 67ms/step - loss: 0.4252\n",
      "Epoch 31: ReduceLROnPlateau reducing learning rate to 8.000000525498762e-06.\n",
      "\n",
      "Epoch 31: val_loss did not improve from 0.42884\n",
      "\u001b[1m16/16\u001b[0m \u001b[32m━━━━━━━━━━━━━━━━━━━━\u001b[0m\u001b[37m\u001b[0m \u001b[1m1s\u001b[0m 71ms/step - loss: 0.4251 - val_loss: 0.4490 - learning_rate: 4.0000e-05\n",
      "Epoch 32/100\n",
      "\u001b[1m16/16\u001b[0m \u001b[32m━━━━━━━━━━━━━━━━━━━━\u001b[0m\u001b[37m\u001b[0m \u001b[1m0s\u001b[0m 66ms/step - loss: 0.4114\n",
      "Epoch 32: val_loss did not improve from 0.42884\n",
      "\u001b[1m16/16\u001b[0m \u001b[32m━━━━━━━━━━━━━━━━━━━━\u001b[0m\u001b[37m\u001b[0m \u001b[1m1s\u001b[0m 70ms/step - loss: 0.4121 - val_loss: 0.4485 - learning_rate: 8.0000e-06\n",
      "Epoch 33/100\n",
      "\u001b[1m16/16\u001b[0m \u001b[32m━━━━━━━━━━━━━━━━━━━━\u001b[0m\u001b[37m\u001b[0m \u001b[1m0s\u001b[0m 70ms/step - loss: 0.4264\n",
      "Epoch 33: val_loss did not improve from 0.42884\n",
      "\u001b[1m16/16\u001b[0m \u001b[32m━━━━━━━━━━━━━━━━━━━━\u001b[0m\u001b[37m\u001b[0m \u001b[1m1s\u001b[0m 74ms/step - loss: 0.4261 - val_loss: 0.4485 - learning_rate: 8.0000e-06\n",
      "Epoch 34/100\n",
      "\u001b[1m16/16\u001b[0m \u001b[32m━━━━━━━━━━━━━━━━━━━━\u001b[0m\u001b[37m\u001b[0m \u001b[1m0s\u001b[0m 66ms/step - loss: 0.4070\n",
      "Epoch 34: val_loss did not improve from 0.42884\n",
      "\u001b[1m16/16\u001b[0m \u001b[32m━━━━━━━━━━━━━━━━━━━━\u001b[0m\u001b[37m\u001b[0m \u001b[1m1s\u001b[0m 70ms/step - loss: 0.4079 - val_loss: 0.4461 - learning_rate: 8.0000e-06\n",
      "Epoch 35/100\n",
      "\u001b[1m16/16\u001b[0m \u001b[32m━━━━━━━━━━━━━━━━━━━━\u001b[0m\u001b[37m\u001b[0m \u001b[1m0s\u001b[0m 69ms/step - loss: 0.4137\n",
      "Epoch 35: val_loss did not improve from 0.42884\n",
      "\u001b[1m16/16\u001b[0m \u001b[32m━━━━━━━━━━━━━━━━━━━━\u001b[0m\u001b[37m\u001b[0m \u001b[1m1s\u001b[0m 72ms/step - loss: 0.4142 - val_loss: 0.4470 - learning_rate: 8.0000e-06\n",
      "Epoch 36/100\n",
      "\u001b[1m16/16\u001b[0m \u001b[32m━━━━━━━━━━━━━━━━━━━━\u001b[0m\u001b[37m\u001b[0m \u001b[1m0s\u001b[0m 65ms/step - loss: 0.4241\n",
      "Epoch 36: ReduceLROnPlateau reducing learning rate to 1.6000001778593287e-06.\n",
      "\n",
      "Epoch 36: val_loss did not improve from 0.42884\n",
      "\u001b[1m16/16\u001b[0m \u001b[32m━━━━━━━━━━━━━━━━━━━━\u001b[0m\u001b[37m\u001b[0m \u001b[1m1s\u001b[0m 69ms/step - loss: 0.4240 - val_loss: 0.4477 - learning_rate: 8.0000e-06\n",
      "Epoch 37/100\n",
      "\u001b[1m16/16\u001b[0m \u001b[32m━━━━━━━━━━━━━━━━━━━━\u001b[0m\u001b[37m\u001b[0m \u001b[1m0s\u001b[0m 66ms/step - loss: 0.4658\n",
      "Epoch 37: val_loss did not improve from 0.42884\n",
      "\u001b[1m16/16\u001b[0m \u001b[32m━━━━━━━━━━━━━━━━━━━━\u001b[0m\u001b[37m\u001b[0m \u001b[1m1s\u001b[0m 69ms/step - loss: 0.4633 - val_loss: 0.4481 - learning_rate: 1.6000e-06\n",
      "Epoch 38/100\n",
      "\u001b[1m16/16\u001b[0m \u001b[32m━━━━━━━━━━━━━━━━━━━━\u001b[0m\u001b[37m\u001b[0m \u001b[1m0s\u001b[0m 65ms/step - loss: 0.4414\n",
      "Epoch 38: val_loss did not improve from 0.42884\n",
      "\u001b[1m16/16\u001b[0m \u001b[32m━━━━━━━━━━━━━━━━━━━━\u001b[0m\u001b[37m\u001b[0m \u001b[1m1s\u001b[0m 69ms/step - loss: 0.4403 - val_loss: 0.4460 - learning_rate: 1.6000e-06\n",
      "Epoch 39/100\n",
      "\u001b[1m16/16\u001b[0m \u001b[32m━━━━━━━━━━━━━━━━━━━━\u001b[0m\u001b[37m\u001b[0m \u001b[1m0s\u001b[0m 66ms/step - loss: 0.4018\n",
      "Epoch 39: val_loss did not improve from 0.42884\n",
      "\u001b[1m16/16\u001b[0m \u001b[32m━━━━━━━━━━━━━━━━━━━━\u001b[0m\u001b[37m\u001b[0m \u001b[1m1s\u001b[0m 69ms/step - loss: 0.4029 - val_loss: 0.4408 - learning_rate: 1.6000e-06\n",
      "Epoch 40/100\n",
      "\u001b[1m16/16\u001b[0m \u001b[32m━━━━━━━━━━━━━━━━━━━━\u001b[0m\u001b[37m\u001b[0m \u001b[1m0s\u001b[0m 67ms/step - loss: 0.4308\n",
      "Epoch 40: val_loss did not improve from 0.42884\n",
      "\u001b[1m16/16\u001b[0m \u001b[32m━━━━━━━━━━━━━━━━━━━━\u001b[0m\u001b[37m\u001b[0m \u001b[1m1s\u001b[0m 71ms/step - loss: 0.4303 - val_loss: 0.4475 - learning_rate: 1.6000e-06\n",
      "Epoch 41/100\n",
      "\u001b[1m16/16\u001b[0m \u001b[32m━━━━━━━━━━━━━━━━━━━━\u001b[0m\u001b[37m\u001b[0m \u001b[1m0s\u001b[0m 67ms/step - loss: 0.4568\n",
      "Epoch 41: ReduceLROnPlateau reducing learning rate to 1e-06.\n",
      "\n",
      "Epoch 41: val_loss did not improve from 0.42884\n",
      "\u001b[1m16/16\u001b[0m \u001b[32m━━━━━━━━━━━━━━━━━━━━\u001b[0m\u001b[37m\u001b[0m \u001b[1m1s\u001b[0m 70ms/step - loss: 0.4548 - val_loss: 0.4479 - learning_rate: 1.6000e-06\n",
      "Epoch 41: early stopping\n"
>>>>>>> 743a5e13
     ]
    },
    {
     "data": {
      "text/plain": [
<<<<<<< HEAD
       "<keras.src.callbacks.history.History at 0x7f925c58d1b0>"
=======
       "<keras.src.callbacks.history.History at 0x7fc06c2cd7b0>"
>>>>>>> 743a5e13
      ]
     },
     "execution_count": 38,
     "metadata": {},
     "output_type": "execute_result"
    }
   ],
   "source": [
    "model.fit(\n",
    "    X_train,\n",
    "    y_train,\n",
    "    batch_size=128,\n",
    "    shuffle=True,\n",
    "    epochs=100,\n",
    "    validation_data=(X_val, y_val),\n",
    "    callbacks=[reduce_lr, es_callback, checkpointer]\n",
    ")"
   ]
  },
  {
   "cell_type": "markdown",
   "metadata": {},
   "source": [
    "### Model Evaluation"
   ]
  },
  {
   "cell_type": "code",
   "execution_count": 39,
   "metadata": {},
   "outputs": [],
   "source": [
    "model_best = keras.models.load_model(\"models/time-series-forcasting-lru.keras\")"
   ]
  },
  {
   "cell_type": "code",
   "execution_count": 40,
   "metadata": {},
   "outputs": [
    {
     "name": "stdout",
     "output_type": "stream",
     "text": [
<<<<<<< HEAD
      "\u001b[1m8/8\u001b[0m \u001b[32m━━━━━━━━━━━━━━━━━━━━\u001b[0m\u001b[37m\u001b[0m \u001b[1m0s\u001b[0m 10ms/step - loss: 0.2654\n"
=======
      "\u001b[1m8/8\u001b[0m \u001b[32m━━━━━━━━━━━━━━━━━━━━\u001b[0m\u001b[37m\u001b[0m \u001b[1m0s\u001b[0m 15ms/step - loss: 0.3591\n"
>>>>>>> 743a5e13
     ]
    },
    {
     "data": {
      "text/plain": [
<<<<<<< HEAD
       "0.30650565028190613"
=======
       "0.42883560061454773"
>>>>>>> 743a5e13
      ]
     },
     "execution_count": 40,
     "metadata": {},
     "output_type": "execute_result"
    }
   ],
   "source": [
    "model_best.evaluate(X_val, y_val)"
   ]
  },
  {
   "cell_type": "code",
   "execution_count": 35,
   "metadata": {},
   "outputs": [],
   "source": [
    "# for x, y in list(zip(X_val, y_val))[10:10+3]:\n",
    "#     show_plot(\n",
    "#         [x[:, 0], y, model_best.predict(x.reshape(1, PAST, 1))[0]],\n",
    "#         \"Single Step Prediction\",\n",
    "#     )"
   ]
  }
 ],
 "metadata": {
  "kernelspec": {
   "display_name": "Python 3 (ipykernel)",
   "language": "python",
   "name": "python3"
  },
  "language_info": {
   "codemirror_mode": {
    "name": "ipython",
    "version": 3
   },
   "file_extension": ".py",
   "mimetype": "text/x-python",
   "name": "python",
   "nbconvert_exporter": "python",
   "pygments_lexer": "ipython3",
   "version": "3.10.14"
  }
 },
 "nbformat": 4,
 "nbformat_minor": 4
}<|MERGE_RESOLUTION|>--- conflicted
+++ resolved
@@ -23,19 +23,11 @@
      "name": "stderr",
      "output_type": "stream",
      "text": [
-<<<<<<< HEAD
-      "2024-06-24 05:28:44.439510: I external/local_tsl/tsl/cuda/cudart_stub.cc:32] Could not find cuda drivers on your machine, GPU will not be used.\n",
-      "2024-06-24 05:28:44.441721: I external/local_tsl/tsl/cuda/cudart_stub.cc:32] Could not find cuda drivers on your machine, GPU will not be used.\n",
-      "2024-06-24 05:28:44.472200: I tensorflow/core/platform/cpu_feature_guard.cc:210] This TensorFlow binary is optimized to use available CPU instructions in performance-critical operations.\n",
-      "To enable the following instructions: AVX2 FMA, in other operations, rebuild TensorFlow with the appropriate compiler flags.\n",
-      "2024-06-24 05:28:45.246943: W tensorflow/compiler/tf2tensorrt/utils/py_utils.cc:38] TF-TRT Warning: Could not find TensorRT\n"
-=======
       "2024-06-24 05:09:36.844721: I external/local_tsl/tsl/cuda/cudart_stub.cc:32] Could not find cuda drivers on your machine, GPU will not be used.\n",
       "2024-06-24 05:09:36.846937: I external/local_tsl/tsl/cuda/cudart_stub.cc:32] Could not find cuda drivers on your machine, GPU will not be used.\n",
       "2024-06-24 05:09:36.879704: I tensorflow/core/platform/cpu_feature_guard.cc:210] This TensorFlow binary is optimized to use available CPU instructions in performance-critical operations.\n",
       "To enable the following instructions: AVX2 FMA, in other operations, rebuild TensorFlow with the appropriate compiler flags.\n",
       "2024-06-24 05:09:37.671196: W tensorflow/compiler/tf2tensorrt/utils/py_utils.cc:38] TF-TRT Warning: Could not find TensorRT\n"
->>>>>>> 743a5e13
      ]
     }
    ],
@@ -821,7 +813,7 @@
   },
   {
    "cell_type": "code",
-   "execution_count": 36,
+   "execution_count": 30,
    "metadata": {},
    "outputs": [
     {
@@ -843,15 +835,9 @@
        "<pre style=\"white-space:pre;overflow-x:auto;line-height:normal;font-family:Menlo,'DejaVu Sans Mono',consolas,'Courier New',monospace\">┏━━━━━━━━━━━━━━━━━━━━━━━━━━━━━━━━━┳━━━━━━━━━━━━━━━━━━━━━━━━┳━━━━━━━━━━━━━━━┓\n",
        "┃<span style=\"font-weight: bold\"> Layer (type)                    </span>┃<span style=\"font-weight: bold\"> Output Shape           </span>┃<span style=\"font-weight: bold\">       Param # </span>┃\n",
        "┡━━━━━━━━━━━━━━━━━━━━━━━━━━━━━━━━━╇━━━━━━━━━━━━━━━━━━━━━━━━╇━━━━━━━━━━━━━━━┩\n",
-<<<<<<< HEAD
-       "│ grumml_1 (<span style=\"color: #0087ff; text-decoration-color: #0087ff\">GRUMML</span>)               │ (<span style=\"color: #00d7ff; text-decoration-color: #00d7ff\">None</span>, <span style=\"color: #00af00; text-decoration-color: #00af00\">64</span>)             │         <span style=\"color: #00af00; text-decoration-color: #00af00\">4,544</span> │\n",
-       "├─────────────────────────────────┼────────────────────────┼───────────────┤\n",
-       "│ dense_1 (<span style=\"color: #0087ff; text-decoration-color: #0087ff\">Dense</span>)                 │ (<span style=\"color: #00d7ff; text-decoration-color: #00d7ff\">None</span>, <span style=\"color: #00af00; text-decoration-color: #00af00\">1</span>)              │            <span style=\"color: #00af00; text-decoration-color: #00af00\">65</span> │\n",
-=======
        "│ lrumml (<span style=\"color: #0087ff; text-decoration-color: #0087ff\">LRUMML</span>)                 │ (<span style=\"color: #00d7ff; text-decoration-color: #00d7ff\">None</span>, <span style=\"color: #00af00; text-decoration-color: #00af00\">128</span>)            │        <span style=\"color: #00af00; text-decoration-color: #00af00\">17,344</span> │\n",
        "├─────────────────────────────────┼────────────────────────┼───────────────┤\n",
        "│ dense (<span style=\"color: #0087ff; text-decoration-color: #0087ff\">Dense</span>)                   │ (<span style=\"color: #00d7ff; text-decoration-color: #00d7ff\">None</span>, <span style=\"color: #00af00; text-decoration-color: #00af00\">1</span>)              │           <span style=\"color: #00af00; text-decoration-color: #00af00\">129</span> │\n",
->>>>>>> 743a5e13
        "└─────────────────────────────────┴────────────────────────┴───────────────┘\n",
        "</pre>\n"
       ],
@@ -859,15 +845,9 @@
        "┏━━━━━━━━━━━━━━━━━━━━━━━━━━━━━━━━━┳━━━━━━━━━━━━━━━━━━━━━━━━┳━━━━━━━━━━━━━━━┓\n",
        "┃\u001b[1m \u001b[0m\u001b[1mLayer (type)                   \u001b[0m\u001b[1m \u001b[0m┃\u001b[1m \u001b[0m\u001b[1mOutput Shape          \u001b[0m\u001b[1m \u001b[0m┃\u001b[1m \u001b[0m\u001b[1m      Param #\u001b[0m\u001b[1m \u001b[0m┃\n",
        "┡━━━━━━━━━━━━━━━━━━━━━━━━━━━━━━━━━╇━━━━━━━━━━━━━━━━━━━━━━━━╇━━━━━━━━━━━━━━━┩\n",
-<<<<<<< HEAD
-       "│ grumml_1 (\u001b[38;5;33mGRUMML\u001b[0m)               │ (\u001b[38;5;45mNone\u001b[0m, \u001b[38;5;34m64\u001b[0m)             │         \u001b[38;5;34m4,544\u001b[0m │\n",
-       "├─────────────────────────────────┼────────────────────────┼───────────────┤\n",
-       "│ dense_1 (\u001b[38;5;33mDense\u001b[0m)                 │ (\u001b[38;5;45mNone\u001b[0m, \u001b[38;5;34m1\u001b[0m)              │            \u001b[38;5;34m65\u001b[0m │\n",
-=======
        "│ lrumml (\u001b[38;5;33mLRUMML\u001b[0m)                 │ (\u001b[38;5;45mNone\u001b[0m, \u001b[38;5;34m128\u001b[0m)            │        \u001b[38;5;34m17,344\u001b[0m │\n",
        "├─────────────────────────────────┼────────────────────────┼───────────────┤\n",
        "│ dense (\u001b[38;5;33mDense\u001b[0m)                   │ (\u001b[38;5;45mNone\u001b[0m, \u001b[38;5;34m1\u001b[0m)              │           \u001b[38;5;34m129\u001b[0m │\n",
->>>>>>> 743a5e13
        "└─────────────────────────────────┴────────────────────────┴───────────────┘\n"
       ]
      },
@@ -877,19 +857,11 @@
     {
      "data": {
       "text/html": [
-<<<<<<< HEAD
-       "<pre style=\"white-space:pre;overflow-x:auto;line-height:normal;font-family:Menlo,'DejaVu Sans Mono',consolas,'Courier New',monospace\"><span style=\"font-weight: bold\"> Total params: </span><span style=\"color: #00af00; text-decoration-color: #00af00\">4,609</span> (18.00 KB)\n",
-       "</pre>\n"
-      ],
-      "text/plain": [
-       "\u001b[1m Total params: \u001b[0m\u001b[38;5;34m4,609\u001b[0m (18.00 KB)\n"
-=======
        "<pre style=\"white-space:pre;overflow-x:auto;line-height:normal;font-family:Menlo,'DejaVu Sans Mono',consolas,'Courier New',monospace\"><span style=\"font-weight: bold\"> Total params: </span><span style=\"color: #00af00; text-decoration-color: #00af00\">17,473</span> (68.25 KB)\n",
        "</pre>\n"
       ],
       "text/plain": [
        "\u001b[1m Total params: \u001b[0m\u001b[38;5;34m17,473\u001b[0m (68.25 KB)\n"
->>>>>>> 743a5e13
       ]
      },
      "metadata": {},
@@ -898,19 +870,11 @@
     {
      "data": {
       "text/html": [
-<<<<<<< HEAD
-       "<pre style=\"white-space:pre;overflow-x:auto;line-height:normal;font-family:Menlo,'DejaVu Sans Mono',consolas,'Courier New',monospace\"><span style=\"font-weight: bold\"> Trainable params: </span><span style=\"color: #00af00; text-decoration-color: #00af00\">4,609</span> (18.00 KB)\n",
-       "</pre>\n"
-      ],
-      "text/plain": [
-       "\u001b[1m Trainable params: \u001b[0m\u001b[38;5;34m4,609\u001b[0m (18.00 KB)\n"
-=======
        "<pre style=\"white-space:pre;overflow-x:auto;line-height:normal;font-family:Menlo,'DejaVu Sans Mono',consolas,'Courier New',monospace\"><span style=\"font-weight: bold\"> Trainable params: </span><span style=\"color: #00af00; text-decoration-color: #00af00\">17,473</span> (68.25 KB)\n",
        "</pre>\n"
       ],
       "text/plain": [
        "\u001b[1m Trainable params: \u001b[0m\u001b[38;5;34m17,473\u001b[0m (68.25 KB)\n"
->>>>>>> 743a5e13
       ]
      },
      "metadata": {},
@@ -945,7 +909,7 @@
   },
   {
    "cell_type": "code",
-   "execution_count": 37,
+   "execution_count": 31,
    "metadata": {},
    "outputs": [],
    "source": [
@@ -961,7 +925,7 @@
   },
   {
    "cell_type": "code",
-   "execution_count": 38,
+   "execution_count": 32,
    "metadata": {},
    "outputs": [
     {
@@ -969,176 +933,6 @@
      "output_type": "stream",
      "text": [
       "Epoch 1/100\n",
-<<<<<<< HEAD
-      "\u001b[1m15/16\u001b[0m \u001b[32m━━━━━━━━━━━━━━━━━━\u001b[0m\u001b[37m━━\u001b[0m \u001b[1m0s\u001b[0m 30ms/step - loss: 0.6549\n",
-      "Epoch 1: val_loss improved from inf to 0.52545, saving model to models/time-series-forcasting-grumml.keras\n",
-      "\u001b[1m16/16\u001b[0m \u001b[32m━━━━━━━━━━━━━━━━━━━━\u001b[0m\u001b[37m\u001b[0m \u001b[1m2s\u001b[0m 52ms/step - loss: 0.6446 - val_loss: 0.5255 - learning_rate: 0.0010\n",
-      "Epoch 2/100\n",
-      "\u001b[1m15/16\u001b[0m \u001b[32m━━━━━━━━━━━━━━━━━━\u001b[0m\u001b[37m━━\u001b[0m \u001b[1m0s\u001b[0m 31ms/step - loss: 0.4785\n",
-      "Epoch 2: val_loss improved from 0.52545 to 0.48274, saving model to models/time-series-forcasting-grumml.keras\n",
-      "\u001b[1m16/16\u001b[0m \u001b[32m━━━━━━━━━━━━━━━━━━━━\u001b[0m\u001b[37m\u001b[0m \u001b[1m1s\u001b[0m 35ms/step - loss: 0.4802 - val_loss: 0.4827 - learning_rate: 0.0010\n",
-      "Epoch 3/100\n",
-      "\u001b[1m15/16\u001b[0m \u001b[32m━━━━━━━━━━━━━━━━━━\u001b[0m\u001b[37m━━\u001b[0m \u001b[1m0s\u001b[0m 30ms/step - loss: 0.4728\n",
-      "Epoch 3: val_loss improved from 0.48274 to 0.47469, saving model to models/time-series-forcasting-grumml.keras\n",
-      "\u001b[1m16/16\u001b[0m \u001b[32m━━━━━━━━━━━━━━━━━━━━\u001b[0m\u001b[37m\u001b[0m \u001b[1m1s\u001b[0m 35ms/step - loss: 0.4741 - val_loss: 0.4747 - learning_rate: 0.0010\n",
-      "Epoch 4/100\n",
-      "\u001b[1m15/16\u001b[0m \u001b[32m━━━━━━━━━━━━━━━━━━\u001b[0m\u001b[37m━━\u001b[0m \u001b[1m0s\u001b[0m 30ms/step - loss: 0.4795\n",
-      "Epoch 4: val_loss did not improve from 0.47469\n",
-      "\u001b[1m16/16\u001b[0m \u001b[32m━━━━━━━━━━━━━━━━━━━━\u001b[0m\u001b[37m\u001b[0m \u001b[1m1s\u001b[0m 33ms/step - loss: 0.4798 - val_loss: 0.4826 - learning_rate: 0.0010\n",
-      "Epoch 5/100\n",
-      "\u001b[1m15/16\u001b[0m \u001b[32m━━━━━━━━━━━━━━━━━━\u001b[0m\u001b[37m━━\u001b[0m \u001b[1m0s\u001b[0m 29ms/step - loss: 0.4685\n",
-      "Epoch 5: val_loss improved from 0.47469 to 0.47312, saving model to models/time-series-forcasting-grumml.keras\n",
-      "\u001b[1m16/16\u001b[0m \u001b[32m━━━━━━━━━━━━━━━━━━━━\u001b[0m\u001b[37m\u001b[0m \u001b[1m1s\u001b[0m 33ms/step - loss: 0.4698 - val_loss: 0.4731 - learning_rate: 0.0010\n",
-      "Epoch 6/100\n",
-      "\u001b[1m15/16\u001b[0m \u001b[32m━━━━━━━━━━━━━━━━━━\u001b[0m\u001b[37m━━\u001b[0m \u001b[1m0s\u001b[0m 28ms/step - loss: 0.4433\n",
-      "Epoch 6: val_loss did not improve from 0.47312\n",
-      "\u001b[1m16/16\u001b[0m \u001b[32m━━━━━━━━━━━━━━━━━━━━\u001b[0m\u001b[37m\u001b[0m \u001b[1m0s\u001b[0m 30ms/step - loss: 0.4466 - val_loss: 0.4764 - learning_rate: 0.0010\n",
-      "Epoch 7/100\n",
-      "\u001b[1m15/16\u001b[0m \u001b[32m━━━━━━━━━━━━━━━━━━\u001b[0m\u001b[37m━━\u001b[0m \u001b[1m0s\u001b[0m 28ms/step - loss: 0.4825\n",
-      "Epoch 7: val_loss improved from 0.47312 to 0.47006, saving model to models/time-series-forcasting-grumml.keras\n",
-      "\u001b[1m16/16\u001b[0m \u001b[32m━━━━━━━━━━━━━━━━━━━━\u001b[0m\u001b[37m\u001b[0m \u001b[1m1s\u001b[0m 32ms/step - loss: 0.4803 - val_loss: 0.4701 - learning_rate: 0.0010\n",
-      "Epoch 8/100\n",
-      "\u001b[1m15/16\u001b[0m \u001b[32m━━━━━━━━━━━━━━━━━━\u001b[0m\u001b[37m━━\u001b[0m \u001b[1m0s\u001b[0m 30ms/step - loss: 0.4478\n",
-      "Epoch 8: val_loss improved from 0.47006 to 0.45112, saving model to models/time-series-forcasting-grumml.keras\n",
-      "\u001b[1m16/16\u001b[0m \u001b[32m━━━━━━━━━━━━━━━━━━━━\u001b[0m\u001b[37m\u001b[0m \u001b[1m1s\u001b[0m 34ms/step - loss: 0.4485 - val_loss: 0.4511 - learning_rate: 0.0010\n",
-      "Epoch 9/100\n",
-      "\u001b[1m15/16\u001b[0m \u001b[32m━━━━━━━━━━━━━━━━━━\u001b[0m\u001b[37m━━\u001b[0m \u001b[1m0s\u001b[0m 30ms/step - loss: 0.4487\n",
-      "Epoch 9: val_loss improved from 0.45112 to 0.44762, saving model to models/time-series-forcasting-grumml.keras\n",
-      "\u001b[1m16/16\u001b[0m \u001b[32m━━━━━━━━━━━━━━━━━━━━\u001b[0m\u001b[37m\u001b[0m \u001b[1m1s\u001b[0m 34ms/step - loss: 0.4470 - val_loss: 0.4476 - learning_rate: 0.0010\n",
-      "Epoch 10/100\n",
-      "\u001b[1m15/16\u001b[0m \u001b[32m━━━━━━━━━━━━━━━━━━\u001b[0m\u001b[37m━━\u001b[0m \u001b[1m0s\u001b[0m 30ms/step - loss: 0.4175\n",
-      "Epoch 10: val_loss improved from 0.44762 to 0.43074, saving model to models/time-series-forcasting-grumml.keras\n",
-      "\u001b[1m16/16\u001b[0m \u001b[32m━━━━━━━━━━━━━━━━━━━━\u001b[0m\u001b[37m\u001b[0m \u001b[1m1s\u001b[0m 34ms/step - loss: 0.4171 - val_loss: 0.4307 - learning_rate: 0.0010\n",
-      "Epoch 11/100\n",
-      "\u001b[1m15/16\u001b[0m \u001b[32m━━━━━━━━━━━━━━━━━━\u001b[0m\u001b[37m━━\u001b[0m \u001b[1m0s\u001b[0m 30ms/step - loss: 0.4049\n",
-      "Epoch 11: val_loss improved from 0.43074 to 0.41916, saving model to models/time-series-forcasting-grumml.keras\n",
-      "\u001b[1m16/16\u001b[0m \u001b[32m━━━━━━━━━━━━━━━━━━━━\u001b[0m\u001b[37m\u001b[0m \u001b[1m1s\u001b[0m 35ms/step - loss: 0.4029 - val_loss: 0.4192 - learning_rate: 0.0010\n",
-      "Epoch 12/100\n",
-      "\u001b[1m15/16\u001b[0m \u001b[32m━━━━━━━━━━━━━━━━━━\u001b[0m\u001b[37m━━\u001b[0m \u001b[1m0s\u001b[0m 30ms/step - loss: 0.3760\n",
-      "Epoch 12: val_loss improved from 0.41916 to 0.39064, saving model to models/time-series-forcasting-grumml.keras\n",
-      "\u001b[1m16/16\u001b[0m \u001b[32m━━━━━━━━━━━━━━━━━━━━\u001b[0m\u001b[37m\u001b[0m \u001b[1m1s\u001b[0m 34ms/step - loss: 0.3742 - val_loss: 0.3906 - learning_rate: 0.0010\n",
-      "Epoch 13/100\n",
-      "\u001b[1m15/16\u001b[0m \u001b[32m━━━━━━━━━━━━━━━━━━\u001b[0m\u001b[37m━━\u001b[0m \u001b[1m0s\u001b[0m 31ms/step - loss: 0.3425\n",
-      "Epoch 13: val_loss improved from 0.39064 to 0.36827, saving model to models/time-series-forcasting-grumml.keras\n",
-      "\u001b[1m16/16\u001b[0m \u001b[32m━━━━━━━━━━━━━━━━━━━━\u001b[0m\u001b[37m\u001b[0m \u001b[1m1s\u001b[0m 35ms/step - loss: 0.3414 - val_loss: 0.3683 - learning_rate: 0.0010\n",
-      "Epoch 14/100\n",
-      "\u001b[1m15/16\u001b[0m \u001b[32m━━━━━━━━━━━━━━━━━━\u001b[0m\u001b[37m━━\u001b[0m \u001b[1m0s\u001b[0m 30ms/step - loss: 0.3103\n",
-      "Epoch 14: val_loss improved from 0.36827 to 0.34206, saving model to models/time-series-forcasting-grumml.keras\n",
-      "\u001b[1m16/16\u001b[0m \u001b[32m━━━━━━━━━━━━━━━━━━━━\u001b[0m\u001b[37m\u001b[0m \u001b[1m1s\u001b[0m 34ms/step - loss: 0.3101 - val_loss: 0.3421 - learning_rate: 0.0010\n",
-      "Epoch 15/100\n",
-      "\u001b[1m15/16\u001b[0m \u001b[32m━━━━━━━━━━━━━━━━━━\u001b[0m\u001b[37m━━\u001b[0m \u001b[1m0s\u001b[0m 30ms/step - loss: 0.3018\n",
-      "Epoch 15: val_loss did not improve from 0.34206\n",
-      "\u001b[1m16/16\u001b[0m \u001b[32m━━━━━━━━━━━━━━━━━━━━\u001b[0m\u001b[37m\u001b[0m \u001b[1m1s\u001b[0m 33ms/step - loss: 0.3014 - val_loss: 0.3641 - learning_rate: 0.0010\n",
-      "Epoch 16/100\n",
-      "\u001b[1m15/16\u001b[0m \u001b[32m━━━━━━━━━━━━━━━━━━\u001b[0m\u001b[37m━━\u001b[0m \u001b[1m0s\u001b[0m 31ms/step - loss: 0.2969\n",
-      "Epoch 16: val_loss improved from 0.34206 to 0.31364, saving model to models/time-series-forcasting-grumml.keras\n",
-      "\u001b[1m16/16\u001b[0m \u001b[32m━━━━━━━━━━━━━━━━━━━━\u001b[0m\u001b[37m\u001b[0m \u001b[1m1s\u001b[0m 35ms/step - loss: 0.2966 - val_loss: 0.3136 - learning_rate: 0.0010\n",
-      "Epoch 17/100\n",
-      "\u001b[1m15/16\u001b[0m \u001b[32m━━━━━━━━━━━━━━━━━━\u001b[0m\u001b[37m━━\u001b[0m \u001b[1m0s\u001b[0m 30ms/step - loss: 0.2910\n",
-      "Epoch 17: val_loss did not improve from 0.31364\n",
-      "\u001b[1m16/16\u001b[0m \u001b[32m━━━━━━━━━━━━━━━━━━━━\u001b[0m\u001b[37m\u001b[0m \u001b[1m1s\u001b[0m 33ms/step - loss: 0.2903 - val_loss: 0.3163 - learning_rate: 0.0010\n",
-      "Epoch 18/100\n",
-      "\u001b[1m15/16\u001b[0m \u001b[32m━━━━━━━━━━━━━━━━━━\u001b[0m\u001b[37m━━\u001b[0m \u001b[1m0s\u001b[0m 29ms/step - loss: 0.2749\n",
-      "Epoch 18: val_loss did not improve from 0.31364\n",
-      "\u001b[1m16/16\u001b[0m \u001b[32m━━━━━━━━━━━━━━━━━━━━\u001b[0m\u001b[37m\u001b[0m \u001b[1m1s\u001b[0m 32ms/step - loss: 0.2754 - val_loss: 0.3147 - learning_rate: 0.0010\n",
-      "Epoch 19/100\n",
-      "\u001b[1m15/16\u001b[0m \u001b[32m━━━━━━━━━━━━━━━━━━\u001b[0m\u001b[37m━━\u001b[0m \u001b[1m0s\u001b[0m 28ms/step - loss: 0.2790\n",
-      "Epoch 19: val_loss did not improve from 0.31364\n",
-      "\u001b[1m16/16\u001b[0m \u001b[32m━━━━━━━━━━━━━━━━━━━━\u001b[0m\u001b[37m\u001b[0m \u001b[1m0s\u001b[0m 30ms/step - loss: 0.2794 - val_loss: 0.3166 - learning_rate: 0.0010\n",
-      "Epoch 20/100\n",
-      "\u001b[1m15/16\u001b[0m \u001b[32m━━━━━━━━━━━━━━━━━━\u001b[0m\u001b[37m━━\u001b[0m \u001b[1m0s\u001b[0m 28ms/step - loss: 0.2695\n",
-      "Epoch 20: val_loss improved from 0.31364 to 0.30651, saving model to models/time-series-forcasting-grumml.keras\n",
-      "\u001b[1m16/16\u001b[0m \u001b[32m━━━━━━━━━━━━━━━━━━━━\u001b[0m\u001b[37m\u001b[0m \u001b[1m1s\u001b[0m 33ms/step - loss: 0.2710 - val_loss: 0.3065 - learning_rate: 0.0010\n",
-      "Epoch 21/100\n",
-      "\u001b[1m15/16\u001b[0m \u001b[32m━━━━━━━━━━━━━━━━━━\u001b[0m\u001b[37m━━\u001b[0m \u001b[1m0s\u001b[0m 30ms/step - loss: 0.2708\n",
-      "Epoch 21: val_loss did not improve from 0.30651\n",
-      "\u001b[1m16/16\u001b[0m \u001b[32m━━━━━━━━━━━━━━━━━━━━\u001b[0m\u001b[37m\u001b[0m \u001b[1m1s\u001b[0m 32ms/step - loss: 0.2716 - val_loss: 0.3091 - learning_rate: 0.0010\n",
-      "Epoch 22/100\n",
-      "\u001b[1m15/16\u001b[0m \u001b[32m━━━━━━━━━━━━━━━━━━\u001b[0m\u001b[37m━━\u001b[0m \u001b[1m0s\u001b[0m 30ms/step - loss: 0.2813\n",
-      "Epoch 22: val_loss did not improve from 0.30651\n",
-      "\u001b[1m16/16\u001b[0m \u001b[32m━━━━━━━━━━━━━━━━━━━━\u001b[0m\u001b[37m\u001b[0m \u001b[1m1s\u001b[0m 33ms/step - loss: 0.2808 - val_loss: 0.3140 - learning_rate: 0.0010\n",
-      "Epoch 23/100\n",
-      "\u001b[1m15/16\u001b[0m \u001b[32m━━━━━━━━━━━━━━━━━━\u001b[0m\u001b[37m━━\u001b[0m \u001b[1m0s\u001b[0m 30ms/step - loss: 0.2844\n",
-      "Epoch 23: val_loss did not improve from 0.30651\n",
-      "\u001b[1m16/16\u001b[0m \u001b[32m━━━━━━━━━━━━━━━━━━━━\u001b[0m\u001b[37m\u001b[0m \u001b[1m1s\u001b[0m 32ms/step - loss: 0.2836 - val_loss: 0.3140 - learning_rate: 0.0010\n",
-      "Epoch 24/100\n",
-      "\u001b[1m15/16\u001b[0m \u001b[32m━━━━━━━━━━━━━━━━━━\u001b[0m\u001b[37m━━\u001b[0m \u001b[1m0s\u001b[0m 29ms/step - loss: 0.2769\n",
-      "Epoch 24: val_loss did not improve from 0.30651\n",
-      "\u001b[1m16/16\u001b[0m \u001b[32m━━━━━━━━━━━━━━━━━━━━\u001b[0m\u001b[37m\u001b[0m \u001b[1m1s\u001b[0m 32ms/step - loss: 0.2769 - val_loss: 0.3137 - learning_rate: 0.0010\n",
-      "Epoch 25/100\n",
-      "\u001b[1m15/16\u001b[0m \u001b[32m━━━━━━━━━━━━━━━━━━\u001b[0m\u001b[37m━━\u001b[0m \u001b[1m0s\u001b[0m 28ms/step - loss: 0.2875\n",
-      "Epoch 25: ReduceLROnPlateau reducing learning rate to 0.00020000000949949026.\n",
-      "\n",
-      "Epoch 25: val_loss did not improve from 0.30651\n",
-      "\u001b[1m16/16\u001b[0m \u001b[32m━━━━━━━━━━━━━━━━━━━━\u001b[0m\u001b[37m\u001b[0m \u001b[1m1s\u001b[0m 31ms/step - loss: 0.2864 - val_loss: 0.3106 - learning_rate: 0.0010\n",
-      "Epoch 26/100\n",
-      "\u001b[1m15/16\u001b[0m \u001b[32m━━━━━━━━━━━━━━━━━━\u001b[0m\u001b[37m━━\u001b[0m \u001b[1m0s\u001b[0m 28ms/step - loss: 0.2744\n",
-      "Epoch 26: val_loss did not improve from 0.30651\n",
-      "\u001b[1m16/16\u001b[0m \u001b[32m━━━━━━━━━━━━━━━━━━━━\u001b[0m\u001b[37m\u001b[0m \u001b[1m1s\u001b[0m 31ms/step - loss: 0.2746 - val_loss: 0.3143 - learning_rate: 2.0000e-04\n",
-      "Epoch 27/100\n",
-      "\u001b[1m15/16\u001b[0m \u001b[32m━━━━━━━━━━━━━━━━━━\u001b[0m\u001b[37m━━\u001b[0m \u001b[1m0s\u001b[0m 29ms/step - loss: 0.2928\n",
-      "Epoch 27: val_loss did not improve from 0.30651\n",
-      "\u001b[1m16/16\u001b[0m \u001b[32m━━━━━━━━━━━━━━━━━━━━\u001b[0m\u001b[37m\u001b[0m \u001b[1m1s\u001b[0m 32ms/step - loss: 0.2909 - val_loss: 0.3128 - learning_rate: 2.0000e-04\n",
-      "Epoch 28/100\n",
-      "\u001b[1m15/16\u001b[0m \u001b[32m━━━━━━━━━━━━━━━━━━\u001b[0m\u001b[37m━━\u001b[0m \u001b[1m0s\u001b[0m 31ms/step - loss: 0.2725\n",
-      "Epoch 28: val_loss did not improve from 0.30651\n",
-      "\u001b[1m16/16\u001b[0m \u001b[32m━━━━━━━━━━━━━━━━━━━━\u001b[0m\u001b[37m\u001b[0m \u001b[1m1s\u001b[0m 34ms/step - loss: 0.2730 - val_loss: 0.3115 - learning_rate: 2.0000e-04\n",
-      "Epoch 29/100\n",
-      "\u001b[1m15/16\u001b[0m \u001b[32m━━━━━━━━━━━━━━━━━━\u001b[0m\u001b[37m━━\u001b[0m \u001b[1m0s\u001b[0m 30ms/step - loss: 0.2909\n",
-      "Epoch 29: val_loss did not improve from 0.30651\n",
-      "\u001b[1m16/16\u001b[0m \u001b[32m━━━━━━━━━━━━━━━━━━━━\u001b[0m\u001b[37m\u001b[0m \u001b[1m1s\u001b[0m 33ms/step - loss: 0.2892 - val_loss: 0.3129 - learning_rate: 2.0000e-04\n",
-      "Epoch 30/100\n",
-      "\u001b[1m15/16\u001b[0m \u001b[32m━━━━━━━━━━━━━━━━━━\u001b[0m\u001b[37m━━\u001b[0m \u001b[1m0s\u001b[0m 31ms/step - loss: 0.2843\n",
-      "Epoch 30: ReduceLROnPlateau reducing learning rate to 4.0000001899898055e-05.\n",
-      "\n",
-      "Epoch 30: val_loss did not improve from 0.30651\n",
-      "\u001b[1m16/16\u001b[0m \u001b[32m━━━━━━━━━━━━━━━━━━━━\u001b[0m\u001b[37m\u001b[0m \u001b[1m1s\u001b[0m 34ms/step - loss: 0.2834 - val_loss: 0.3130 - learning_rate: 2.0000e-04\n",
-      "Epoch 31/100\n",
-      "\u001b[1m15/16\u001b[0m \u001b[32m━━━━━━━━━━━━━━━━━━\u001b[0m\u001b[37m━━\u001b[0m \u001b[1m0s\u001b[0m 30ms/step - loss: 0.2802\n",
-      "Epoch 31: val_loss did not improve from 0.30651\n",
-      "\u001b[1m16/16\u001b[0m \u001b[32m━━━━━━━━━━━━━━━━━━━━\u001b[0m\u001b[37m\u001b[0m \u001b[1m1s\u001b[0m 33ms/step - loss: 0.2798 - val_loss: 0.3132 - learning_rate: 4.0000e-05\n",
-      "Epoch 32/100\n",
-      "\u001b[1m15/16\u001b[0m \u001b[32m━━━━━━━━━━━━━━━━━━\u001b[0m\u001b[37m━━\u001b[0m \u001b[1m0s\u001b[0m 30ms/step - loss: 0.2762\n",
-      "Epoch 32: val_loss did not improve from 0.30651\n",
-      "\u001b[1m16/16\u001b[0m \u001b[32m━━━━━━━━━━━━━━━━━━━━\u001b[0m\u001b[37m\u001b[0m \u001b[1m1s\u001b[0m 32ms/step - loss: 0.2762 - val_loss: 0.3129 - learning_rate: 4.0000e-05\n",
-      "Epoch 33/100\n",
-      "\u001b[1m15/16\u001b[0m \u001b[32m━━━━━━━━━━━━━━━━━━\u001b[0m\u001b[37m━━\u001b[0m \u001b[1m0s\u001b[0m 28ms/step - loss: 0.2619\n",
-      "Epoch 33: val_loss did not improve from 0.30651\n",
-      "\u001b[1m16/16\u001b[0m \u001b[32m━━━━━━━━━━━━━━━━━━━━\u001b[0m\u001b[37m\u001b[0m \u001b[1m1s\u001b[0m 31ms/step - loss: 0.2636 - val_loss: 0.3127 - learning_rate: 4.0000e-05\n",
-      "Epoch 34/100\n",
-      "\u001b[1m15/16\u001b[0m \u001b[32m━━━━━━━━━━━━━━━━━━\u001b[0m\u001b[37m━━\u001b[0m \u001b[1m0s\u001b[0m 29ms/step - loss: 0.2783\n",
-      "Epoch 34: val_loss did not improve from 0.30651\n",
-      "\u001b[1m16/16\u001b[0m \u001b[32m━━━━━━━━━━━━━━━━━━━━\u001b[0m\u001b[37m\u001b[0m \u001b[1m1s\u001b[0m 32ms/step - loss: 0.2781 - val_loss: 0.3128 - learning_rate: 4.0000e-05\n",
-      "Epoch 35/100\n",
-      "\u001b[1m15/16\u001b[0m \u001b[32m━━━━━━━━━━━━━━━━━━\u001b[0m\u001b[37m━━\u001b[0m \u001b[1m0s\u001b[0m 32ms/step - loss: 0.2985\n",
-      "Epoch 35: ReduceLROnPlateau reducing learning rate to 8.000000525498762e-06.\n",
-      "\n",
-      "Epoch 35: val_loss did not improve from 0.30651\n",
-      "\u001b[1m16/16\u001b[0m \u001b[32m━━━━━━━━━━━━━━━━━━━━\u001b[0m\u001b[37m\u001b[0m \u001b[1m1s\u001b[0m 34ms/step - loss: 0.2959 - val_loss: 0.3129 - learning_rate: 4.0000e-05\n",
-      "Epoch 36/100\n",
-      "\u001b[1m15/16\u001b[0m \u001b[32m━━━━━━━━━━━━━━━━━━\u001b[0m\u001b[37m━━\u001b[0m \u001b[1m0s\u001b[0m 30ms/step - loss: 0.2830\n",
-      "Epoch 36: val_loss did not improve from 0.30651\n",
-      "\u001b[1m16/16\u001b[0m \u001b[32m━━━━━━━━━━━━━━━━━━━━\u001b[0m\u001b[37m\u001b[0m \u001b[1m1s\u001b[0m 33ms/step - loss: 0.2822 - val_loss: 0.3128 - learning_rate: 8.0000e-06\n",
-      "Epoch 37/100\n",
-      "\u001b[1m15/16\u001b[0m \u001b[32m━━━━━━━━━━━━━━━━━━\u001b[0m\u001b[37m━━\u001b[0m \u001b[1m0s\u001b[0m 30ms/step - loss: 0.2774\n",
-      "Epoch 37: val_loss did not improve from 0.30651\n",
-      "\u001b[1m16/16\u001b[0m \u001b[32m━━━━━━━━━━━━━━━━━━━━\u001b[0m\u001b[37m\u001b[0m \u001b[1m1s\u001b[0m 33ms/step - loss: 0.2773 - val_loss: 0.3128 - learning_rate: 8.0000e-06\n",
-      "Epoch 38/100\n",
-      "\u001b[1m15/16\u001b[0m \u001b[32m━━━━━━━━━━━━━━━━━━\u001b[0m\u001b[37m━━\u001b[0m \u001b[1m0s\u001b[0m 31ms/step - loss: 0.2765\n",
-      "Epoch 38: val_loss did not improve from 0.30651\n",
-      "\u001b[1m16/16\u001b[0m \u001b[32m━━━━━━━━━━━━━━━━━━━━\u001b[0m\u001b[37m\u001b[0m \u001b[1m1s\u001b[0m 33ms/step - loss: 0.2765 - val_loss: 0.3128 - learning_rate: 8.0000e-06\n",
-      "Epoch 39/100\n",
-      "\u001b[1m15/16\u001b[0m \u001b[32m━━━━━━━━━━━━━━━━━━\u001b[0m\u001b[37m━━\u001b[0m \u001b[1m0s\u001b[0m 31ms/step - loss: 0.2918\n",
-      "Epoch 39: val_loss did not improve from 0.30651\n",
-      "\u001b[1m16/16\u001b[0m \u001b[32m━━━━━━━━━━━━━━━━━━━━\u001b[0m\u001b[37m\u001b[0m \u001b[1m1s\u001b[0m 33ms/step - loss: 0.2900 - val_loss: 0.3128 - learning_rate: 8.0000e-06\n",
-      "Epoch 40/100\n",
-      "\u001b[1m15/16\u001b[0m \u001b[32m━━━━━━━━━━━━━━━━━━\u001b[0m\u001b[37m━━\u001b[0m \u001b[1m0s\u001b[0m 31ms/step - loss: 0.2819\n",
-      "Epoch 40: ReduceLROnPlateau reducing learning rate to 1.6000001778593287e-06.\n",
-      "\n",
-      "Epoch 40: val_loss did not improve from 0.30651\n",
-      "\u001b[1m16/16\u001b[0m \u001b[32m━━━━━━━━━━━━━━━━━━━━\u001b[0m\u001b[37m\u001b[0m \u001b[1m1s\u001b[0m 33ms/step - loss: 0.2812 - val_loss: 0.3128 - learning_rate: 8.0000e-06\n",
-      "Epoch 40: early stopping\n"
-=======
       "\u001b[1m16/16\u001b[0m \u001b[32m━━━━━━━━━━━━━━━━━━━━\u001b[0m\u001b[37m\u001b[0m \u001b[1m0s\u001b[0m 68ms/step - loss: 0.6272\n",
       "Epoch 1: val_loss improved from inf to 0.47259, saving model to models/time-series-forcasting-lru.keras\n",
       "\u001b[1m16/16\u001b[0m \u001b[32m━━━━━━━━━━━━━━━━━━━━\u001b[0m\u001b[37m\u001b[0m \u001b[1m4s\u001b[0m 107ms/step - loss: 0.6237 - val_loss: 0.4726 - learning_rate: 0.0010\n",
@@ -1313,20 +1107,15 @@
       "Epoch 41: val_loss did not improve from 0.42884\n",
       "\u001b[1m16/16\u001b[0m \u001b[32m━━━━━━━━━━━━━━━━━━━━\u001b[0m\u001b[37m\u001b[0m \u001b[1m1s\u001b[0m 70ms/step - loss: 0.4548 - val_loss: 0.4479 - learning_rate: 1.6000e-06\n",
       "Epoch 41: early stopping\n"
->>>>>>> 743a5e13
      ]
     },
     {
      "data": {
       "text/plain": [
-<<<<<<< HEAD
-       "<keras.src.callbacks.history.History at 0x7f925c58d1b0>"
-=======
        "<keras.src.callbacks.history.History at 0x7fc06c2cd7b0>"
->>>>>>> 743a5e13
       ]
      },
-     "execution_count": 38,
+     "execution_count": 32,
      "metadata": {},
      "output_type": "execute_result"
     }
@@ -1352,7 +1141,7 @@
   },
   {
    "cell_type": "code",
-   "execution_count": 39,
+   "execution_count": 33,
    "metadata": {},
    "outputs": [],
    "source": [
@@ -1361,31 +1150,23 @@
   },
   {
    "cell_type": "code",
-   "execution_count": 40,
+   "execution_count": 34,
    "metadata": {},
    "outputs": [
     {
      "name": "stdout",
      "output_type": "stream",
      "text": [
-<<<<<<< HEAD
-      "\u001b[1m8/8\u001b[0m \u001b[32m━━━━━━━━━━━━━━━━━━━━\u001b[0m\u001b[37m\u001b[0m \u001b[1m0s\u001b[0m 10ms/step - loss: 0.2654\n"
-=======
       "\u001b[1m8/8\u001b[0m \u001b[32m━━━━━━━━━━━━━━━━━━━━\u001b[0m\u001b[37m\u001b[0m \u001b[1m0s\u001b[0m 15ms/step - loss: 0.3591\n"
->>>>>>> 743a5e13
      ]
     },
     {
      "data": {
       "text/plain": [
-<<<<<<< HEAD
-       "0.30650565028190613"
-=======
        "0.42883560061454773"
->>>>>>> 743a5e13
       ]
      },
-     "execution_count": 40,
+     "execution_count": 34,
      "metadata": {},
      "output_type": "execute_result"
     }
