--- conflicted
+++ resolved
@@ -40,11 +40,7 @@
 ]
 einops = "~0.8.0"
 jaxtyping = "~0.2.31"
-<<<<<<< HEAD
-ml-dtypes = "~0.4.0"
-=======
 ml-dtypes = "~0.3.2"
->>>>>>> 368c98bd
 
 # Others
 poetry-dynamic-versioning = { extras = ["plugin"], version = "~1.4.0" }
