[build-system]
requires = ["poetry-core>=1.0.0", "poetry-dynamic-versioning>=1.0.0,<2.0.0"]
build-backend = "poetry_dynamic_versioning.backend"

[tool.isort]
profile = "black"

[tool.poetry]
name = "keras-matmulless"
version = "0.0.0"
description = "Keras layers without using matrix multiplications."
license = "Apache-2.0"
authors = ["PhotonicGluon <25820201+PhotonicGluon@users.noreply.github.com>"]
readme = "README.md"
keywords = []
classifiers = []
packages = [{ include = "keras_mml" }]

[[tool.poetry.source]]
name = "pytorch-cpu"
url = "https://download.pytorch.org/whl/cpu"
priority = "explicit"

[tool.poetry.dependencies]
python = "^3.9"

# Main dependencies
keras = "~3.3.3"
numpy = "~1.26.4"
einops = "~0.8.0"

# Others
poetry-dynamic-versioning = { extras = ["plugin"], version = "~1.4.0" }

[tool.poetry.group.dev.dependencies]
# Tests
pytest = "~8.2.2"
pytest-cov = "~5.0.0"
pytest-xdist = "~3.6.1"

# Docs
myst-parser = "~3.0.1"
sphinx = "~7.3.7"
furo = "2024.5.6"
sphinx-copybutton = "~0.5.2"
sphinx-design = "~0.6.0"
sphinx-autodoc-typehints = "~2.1.1"
sphinx-autobuild = "2024.4.16"
myst-nb = "~1.1.0"

# Building and release
<<<<<<< HEAD
pylint = "~3.2.5"
=======
towncrier = "~23.11.0"
>>>>>>> 82e33881

[tool.poetry.group.nvidia-gpu]
optional = true

[tool.poetry.group.nvidia-gpu.dependencies]
nvidia-cublas-cu12 = "~12.3.4.1"
nvidia-cuda-cupti-cu12 = "~12.3.101"
nvidia-cuda-nvcc-cu12 = "~12.3.107"
nvidia-cuda-nvrtc-cu12 = "~12.3.107"
nvidia-cuda-runtime-cu12 = "~12.3.101"
nvidia-cudnn-cu12 = "~8.9.7.29"
nvidia-cufft-cu12 = "~11.0.12.1"
nvidia-curand-cu12 = "~10.3.4.107"
nvidia-cusolver-cu12 = "~11.5.4.101"
nvidia-cusparse-cu12 = "~12.2.0.103"
nvidia-nccl-cu12 = "~2.19.3"
nvidia-nvjitlink-cu12 = "~12.3.101"

[tool.poetry.group.tensorflow]
optional = true

[tool.poetry.group.tensorflow.dependencies]
tensorflow = "~2.16.1"

[tool.poetry.group.tensorflow-gpu]
optional = true

[tool.poetry.group.tensorflow-gpu.dependencies]
tensorflow = { version = "~2.16.1", extras = ["and-cuda"] }

[tool.poetry.group.torch]
optional = true

[tool.poetry.group.torch.dependencies]
torch = { version = "~2.2.2+cpu", source = "pytorch-cpu" }
torchvision = { version = "~0.17.2+cpu", source = "pytorch-cpu" }
torchaudio = { version = "~2.2.2+cpu", source = "pytorch-cpu" }

[tool.poetry.group.torch-gpu]
optional = true

[tool.poetry.group.torch-gpu.dependencies]
torch = "~2.2.2"
torchvision = "~0.17.2"
torchaudio = "~2.2.2"

[tool.poetry.group.jax]
optional = true

[tool.poetry.group.jax.dependencies]
jax = { version = "<0.4.29", extras = ["cpu"] }

[tool.poetry.group.jax-gpu]
optional = true

[tool.poetry.group.jax-gpu.dependencies]
jax = { version = "<0.4.29", extras = ["cuda12"] }

[tool.poetry.group.notebook]
optional = true

[tool.poetry.group.notebook.dependencies]
jupyter = "^1.0.0"
notebook = "~7.2.1"
pandas = "~2.2.2"
seaborn = "~0.13.2"
matplotlib = "~3.9.0"

[tool.poetry-dynamic-versioning]
enable = true
vcs = "git"
style = "pep440"
format-jinja-imports = [{ module = "datetime", item = "datetime" }]
format-jinja = """
    {%- if distance == 0 -%}
        {{ serialize_pep440(base, stage, revision) }}
    {%- elif revision is not none -%}
        {{ serialize_pep440(base, stage, revision + 1, dev=distance) }}
    {%- elif "POETRY_IS_NIGHTLY_BUILD" in env and env["POETRY_IS_NIGHTLY_BUILD"] == "true" -%}
        {{ serialize_pep440(bump_version(base), dev=datetime.now().strftime("%Y%m%d%H")) }}
    {%- else -%}
        {{ serialize_pep440(bump_version(base), stage, revision, dev=distance, metadata=[commit]) }}
    {%- endif -%}
"""
fix-shallow-repository = true

[tool.poetry-dynamic-versioning.substitution]
files = [
    "*.py",
    "*/__init__.py",
    "*/__version__.py",
    "*/_version.py",
    "docs/source/conf.py",
]
patterns = [
    "(^__version__\\s*(?::.*?)?=\\s*['\"])[^'\"]*(['\"])",
    { value = "(^__version_tuple__\\s*(?::.*?)?=\\s*\\()[^)]*(\\))", mode = "tuple" },
    "(^release\\s*(?::.*?)?=\\s*['\"])[^'\"]*(['\"])",
]<|MERGE_RESOLUTION|>--- conflicted
+++ resolved
@@ -49,11 +49,8 @@
 myst-nb = "~1.1.0"
 
 # Building and release
-<<<<<<< HEAD
 pylint = "~3.2.5"
-=======
 towncrier = "~23.11.0"
->>>>>>> 82e33881
 
 [tool.poetry.group.nvidia-gpu]
 optional = true
