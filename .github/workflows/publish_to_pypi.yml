--- conflicted
+++ resolved
@@ -31,13 +31,8 @@
         with:
           python-version: "3.9"
       - name: Install Poetry
-<<<<<<< HEAD
         uses: abatilo/actions-poetry@v3
-      - name: Install Project Dependencies
-=======
-        uses: abatilo/actions-poetry@v2
       - name: Install Building Dependencies
->>>>>>> 60e43bca
         run: |
           poetry self add "poetry-dynamic-versioning[plugin]"
           python install.py build
