name: Run Tests

on: 
  workflow_call:
    secrets:
      CODECOV_TOKEN:
        required: true
  workflow_dispatch:

jobs:
  run-backend-tests:
    runs-on: ubuntu-latest
    strategy:
      matrix:
        backend: ["tensorflow", "torch", "jax"]
    env:
      KERAS_BACKEND: ${{ matrix.backend }}
    steps:
      - name: Checkout Repo
        uses: actions/checkout@v4
      - name: Set up Python
        uses: actions/setup-python@v5
        with:
          python-version: "3.9"  # This is the lowest supported version
      - name: Install Poetry
<<<<<<< HEAD
        uses: abatilo/actions-poetry@v3
      - name: Install Project Dependencies
        run: python install.py dev --backend ${{ matrix.backend }}
=======
        uses: abatilo/actions-poetry@v2
      - name: Install Tests Dependencies
        run: python install.py test --backend ${{ matrix.backend }}
>>>>>>> 60e43bca
      - name: Test with Pytest
        run: poetry run pytest -n auto --eager --doctest-modules --cov=keras_mml --cov-report=xml:coverage-${{ matrix.backend }}.xml
      - name: Upload Coverage Reports to Codecov
        uses: codecov/codecov-action@v4.5.0
        with:
          verbose: true
          token: ${{ secrets.CODECOV_TOKEN }}
      - name: Upload Pytest Test Results
        uses: actions/upload-artifact@v4
        with:
          name: pytest-results-${{ matrix.backend }}
          path: coverage-${{ matrix.backend }}.xml
        # Use always() to always run this step to publish test results when there are test failures
        if: ${{ always() }}
  
  run-version-tests:
    runs-on: ubuntu-latest
    strategy:
      matrix:
        python-version: ["3.10", "3.11"]  # Already using 3.9 above
    env:
      KERAS_BACKEND: "jax"  # This seems to run the fastest
    steps:
      - name: Checkout Repo
        uses: actions/checkout@v4
      - name: Set up Python
        uses: actions/setup-python@v5
        with:
          python-version: ${{ matrix.python-version }}
      - name: Install Poetry
<<<<<<< HEAD
        uses: abatilo/actions-poetry@v3
      - name: Install Project Dependencies
        run: python install.py dev --backend jax
=======
        uses: abatilo/actions-poetry@v2
      - name: Install Tests Dependencies
        run: python install.py test --backend jax
>>>>>>> 60e43bca
      - name: Test with Pytest
        run: poetry run pytest -n auto --doctest-modules<|MERGE_RESOLUTION|>--- conflicted
+++ resolved
@@ -23,15 +23,9 @@
         with:
           python-version: "3.9"  # This is the lowest supported version
       - name: Install Poetry
-<<<<<<< HEAD
         uses: abatilo/actions-poetry@v3
-      - name: Install Project Dependencies
-        run: python install.py dev --backend ${{ matrix.backend }}
-=======
-        uses: abatilo/actions-poetry@v2
       - name: Install Tests Dependencies
         run: python install.py test --backend ${{ matrix.backend }}
->>>>>>> 60e43bca
       - name: Test with Pytest
         run: poetry run pytest -n auto --eager --doctest-modules --cov=keras_mml --cov-report=xml:coverage-${{ matrix.backend }}.xml
       - name: Upload Coverage Reports to Codecov
@@ -62,14 +56,8 @@
         with:
           python-version: ${{ matrix.python-version }}
       - name: Install Poetry
-<<<<<<< HEAD
         uses: abatilo/actions-poetry@v3
-      - name: Install Project Dependencies
-        run: python install.py dev --backend jax
-=======
-        uses: abatilo/actions-poetry@v2
       - name: Install Tests Dependencies
         run: python install.py test --backend jax
->>>>>>> 60e43bca
       - name: Test with Pytest
         run: poetry run pytest -n auto --doctest-modules